package templates

import (
	"bytes"
	"embed"
	"fmt"
	"sort"
	"strconv"
	"strings"
	"text/template"

	"github.com/gertd/go-pluralize"
	"github.com/huandu/xstrings"
	"github.com/streamingfast/eth-go"
	"go.uber.org/zap"
)

//go:embed ethereum/proto
//go:embed ethereum/src
//go:embed ethereum/build.rs
//go:embed ethereum/Cargo.lock
//go:embed ethereum/Cargo.toml.gotmpl
//go:embed ethereum/Makefile.gotmpl
//go:embed ethereum/substreams.yaml.gotmpl
//go:embed ethereum/substreams.sql.yaml.gotmpl
//go:embed ethereum/substreams.clickhouse.yaml.gotmpl
//go:embed ethereum/substreams.subgraph.yaml.gotmpl
//go:embed ethereum/rust-toolchain.toml
//go:embed ethereum/build.rs.gotmpl
//go:embed ethereum/schema.sql.gotmpl
//go:embed ethereum/schema.clickhouse.sql.gotmpl
//go:embed ethereum/schema.graphql.gotmpl
//go:embed ethereum/subgraph.yaml.gotmpl
var ethereumProject embed.FS

type EthereumContract struct {
	name               string
	address            eth.Address
	events             []codegenEvent
	abi                *eth.ABI
	abiContent         string
	dynamicDataSources []*DDSContract
}

type DDSContract struct {
	name                 string
	events               []codegenEvent
	abi                  *eth.ABI
	abiContent           string
	creationEvent        string
	creationAddressField string
}

func (c *DDSContract) GetName() string {
	return c.name
}

func (c *DDSContract) GetEvents() []codegenEvent {
	return c.events
}

func (c *DDSContract) GetCreationEvent() string {
	return c.creationEvent
}
func (c *DDSContract) GetCreationAddressField() string {
	return c.creationAddressField
}

func NewEthereumContract(name string, address eth.Address, abi *eth.ABI, abiContent string) *EthereumContract {
	return &EthereumContract{
		name:       name,
		address:    address,
		abi:        abi,
		abiContent: abiContent,
	}
}

func (e *EthereumContract) AddDynamicDataSource(
	name string,
	abi *eth.ABI,
	abiContent string,
	creationEvent string,
	creationAddressField string,
) error {

	events, err := BuildEventModels(abi)
	if err != nil {
		return fmt.Errorf("build ABI event models for dynamic datasource contract %s: %w", name, err)
	}

	e.dynamicDataSources = append(e.dynamicDataSources, &DDSContract{
		name:                 name,
		events:               events,
		abi:                  abi,
		abiContent:           abiContent,
		creationEvent:        creationEvent,
		creationAddressField: creationAddressField,
	})
	return nil
}

func (e *EthereumContract) GetDDS() []*DDSContract {
	return e.dynamicDataSources
}

func (e *EthereumContract) GetAddress() eth.Address {
	return e.address
}

func (e *EthereumContract) SetName(name string) {
	e.name = name
}

func (e *EthereumContract) GetName() string {
	return e.name
}

func (e *EthereumContract) SetEvents(events []codegenEvent) {
	e.events = events
}

func (e *EthereumContract) GetEvents() []codegenEvent {
	return e.events
}

func (e *EthereumContract) GetAbi() *eth.ABI {
	return e.abi
}

func (e *EthereumContract) SetAbi(abi *eth.ABI) {
	e.abi = abi
}

func (e *EthereumContract) SetAbiContent(abiContent string) {
	e.abiContent = abiContent
}

type EthereumProject struct {
	name                        string
	moduleName                  string
	chain                       *EthereumChain
	creationBlockNum            uint64
	ethereumContracts           []*EthereumContract
	sqlImportVersion            string
	graphImportVersion          string
	databaseChangeImportVersion string
	entityChangeImportVersion   string
	network                     string
}

func NewEthereumProject(name string, moduleName string, chain *EthereumChain, contracts []*EthereumContract, lowestStartBlock uint64) (*EthereumProject, error) {
	return &EthereumProject{
		name:                        name,
		moduleName:                  moduleName,
		chain:                       chain,
		ethereumContracts:           contracts,
		creationBlockNum:            lowestStartBlock,
		sqlImportVersion:            "1.0.7",
		graphImportVersion:          "0.1.0",
		databaseChangeImportVersion: "1.2.1",
		entityChangeImportVersion:   "1.1.0",
		network:                     chain.Network,
	}, nil
}

func (p *EthereumProject) HasDDS() bool {
	for _, contract := range p.ethereumContracts {
		if len(contract.dynamicDataSources) > 0 {
			return true
		}
	}
	return false
}

func (p *EthereumProject) Render() (map[string][]byte, error) {
	entries := map[string][]byte{}

	for _, ethereumProjectEntry := range []string{
		"proto/contract.proto.gotmpl",
		"src/abi/mod.rs.gotmpl",
		"src/pb/mod.rs",
		"src/lib.rs.gotmpl",
		"build.rs.gotmpl",
		"Cargo.lock",
		"Cargo.toml.gotmpl",
		"Makefile.gotmpl",
		"substreams.yaml.gotmpl",
		"substreams.sql.yaml.gotmpl",
		"substreams.clickhouse.yaml.gotmpl",
		"substreams.subgraph.yaml.gotmpl",
		"rust-toolchain.toml",
		"schema.sql.gotmpl",
		"schema.clickhouse.sql.gotmpl",
		"schema.graphql.gotmpl",
		"subgraph.yaml.gotmpl",
	} {
		// We use directly "/" here as `ethereumProject` is an embed FS and always uses "/"
		content, err := ethereumProject.ReadFile("ethereum" + "/" + ethereumProjectEntry)
		if err != nil {
			return nil, fmt.Errorf("embed read entry %q: %w", ethereumProjectEntry, err)
		}

		finalFileName := ethereumProjectEntry

		zlog.Debug("reading ethereum project entry", zap.String("filename", finalFileName))

		if strings.HasSuffix(finalFileName, ".gotmpl") {
			tmpl, err := template.New(finalFileName).Funcs(ProjectGeneratorFuncs).Parse(string(content))
			if err != nil {
				return nil, fmt.Errorf("embed parse entry template %q: %w", finalFileName, err)
			}

			name := p.name
			if finalFileName == "subgraph.yaml.gotmpl" {
				name = xstrings.ToKebabCase(p.name)
			}

			model := map[string]any{
				"name":                        name,
				"moduleName":                  p.moduleName,
				"chain":                       p.chain,
				"ethereumContracts":           p.ethereumContracts,
				"initialBlock":                strconv.FormatUint(p.creationBlockNum, 10),
				"sqlImportVersion":            p.sqlImportVersion,
				"graphImportVersion":          p.graphImportVersion,
				"databaseChangeImportVersion": p.databaseChangeImportVersion,
				"entityChangeImportVersion":   p.entityChangeImportVersion,
				"network":                     p.network,
				"hasDDS":                      p.HasDDS(),
			}

			zlog.Debug("rendering templated file", zap.String("filename", finalFileName), zap.Any("model", model))

			buffer := bytes.NewBuffer(make([]byte, 0, uint64(float64(len(content))*1.10)))
			if err := tmpl.Execute(buffer, model); err != nil {
				return nil, fmt.Errorf("embed render entry template %q: %w", finalFileName, err)
			}

			finalFileName = strings.TrimSuffix(finalFileName, ".gotmpl")
			content = buffer.Bytes()
		}

		entries[finalFileName] = content
	}

	for _, contract := range p.ethereumContracts {
		entries[fmt.Sprintf("abi/%s_contract.abi.json", contract.GetName())] = []byte(contract.abiContent)
		for _, dds := range contract.dynamicDataSources {
			entries[fmt.Sprintf("abi/%s_contract.abi.json", dds.name)] = []byte(dds.abiContent)
		}
	}

	return entries, nil
}

func BuildEventModels(abi *eth.ABI) (out []codegenEvent, err error) {
	pluralizer := pluralize.NewClient()

	names := keys(abi.LogEventsByNameMap)
	sort.StringSlice(names).Sort()

	// We allocate as many names + 16 to potentially account for duplicates
	out = make([]codegenEvent, 0, len(names)+16)
	for _, name := range names {
		events := abi.FindLogsByName(name)

		for i, event := range events {
			rustABIStructName := name
			if len(events) > 1 { // will result in OriginalName, OriginalName1, OriginalName2
				rustABIStructName = name + strconv.FormatUint(uint64(i+1), 10)
			}

			protoFieldName := xstrings.ToSnakeCase(pluralizer.Plural(rustABIStructName))
			// prost will do a to_lower_camel_case() on any struct name
			rustGeneratedStructName := xstrings.ToCamelCase(xstrings.ToSnakeCase(rustABIStructName))

			codegenEvent := codegenEvent{
				Rust: &rustEventModel{
					ABIStructName:              rustGeneratedStructName,
					ProtoMessageName:           rustGeneratedStructName,
					ProtoOutputModuleFieldName: protoFieldName,
					TableChangeEntityName:      xstrings.ToSnakeCase(rustABIStructName),
				},

				Proto: &protoEventModel{
					MessageName:           rustGeneratedStructName,
					OutputModuleFieldName: protoFieldName,
				},
			}

			if err := codegenEvent.Rust.populateFields(event); err != nil {
				return nil, fmt.Errorf("populating codegen Rust fields: %w", err)
			}

			if err := codegenEvent.Proto.populateFields(event); err != nil {
				return nil, fmt.Errorf("populating codegen Proto fields: %w", err)
			}

			out = append(out, codegenEvent)
		}
	}

	return
}

type codegenEvent struct {
	Rust  *rustEventModel
	Proto *protoEventModel
}

type rustEventModel struct {
	ABIStructName              string
	ProtoMessageName           string
	ProtoOutputModuleFieldName string
	TableChangeEntityName      string
	ProtoFieldABIConversionMap map[string]string
	ProtoFieldTableChangesMap  map[string]tableChangeSetField
	ProtoFieldSqlmap           map[string]string
	ProtoFieldClickhouseMap    map[string]string
	ProtoFieldGraphQLMap       map[string]string
}

<<<<<<< HEAD
func (e *rustEventModel) populateFields(log *eth.LogEventDef) error {
=======
type tableChangeSetField struct {
	Setter          string
	ValueAccessCode string
}

func (e *rustEventModel) populateFields(log *eth.LogEventDef, multipleContracts bool) error {
>>>>>>> 5c9067de
	if len(log.Parameters) == 0 {
		return nil
	}

	e.ProtoFieldABIConversionMap = map[string]string{}
	e.ProtoFieldTableChangesMap = map[string]tableChangeSetField{}
	e.ProtoFieldSqlmap = map[string]string{}
	e.ProtoFieldClickhouseMap = map[string]string{}
	e.ProtoFieldGraphQLMap = map[string]string{}
	paramNames := make([]string, len(log.Parameters))
	for i := range log.Parameters {
		paramNames[i] = log.Parameters[i].Name
	}
	fmt.Printf("  Generating ABI Events for %s (%s)\n", log.Name, strings.Join(paramNames, ","))

	for _, parameter := range log.Parameters {
		name := xstrings.ToSnakeCase(parameter.Name)
		name = sanitizeProtoFieldName(name)

		toProtoCode := generateFieldTransformCode(parameter.Type, "event."+name)
		if toProtoCode == SKIP_FIELD {
			continue
		}
		if toProtoCode == "" {
			return fmt.Errorf("transform - field type %q on parameter with name %q is not supported right now", parameter.TypeName, parameter.Name)
		}

<<<<<<< HEAD
		toDatabaseChangeCode := generateFieldTableChangeCode(parameter.Type, "evt."+name)
=======
		toDatabaseChangeSetter, toDatabaseChangeCode := generateFieldTableChangeCode(parameter.Type, "evt."+name, multipleContracts)
>>>>>>> 5c9067de
		if toDatabaseChangeCode == SKIP_FIELD {
			continue
		}
		if toDatabaseChangeSetter == "" {
			return fmt.Errorf("table change - field type %q on parameter with name %q is not supported right now", parameter.TypeName, parameter.Name)
		}

		toSqlCode := generateFieldSqlTypes(parameter.Type)
		if toSqlCode == SKIP_FIELD {
			continue
		}
		if toSqlCode == "" {
			return fmt.Errorf("sql - field type %q on parameter with name %q is not supported right now", parameter.TypeName, parameter.Name)
		}

		toClickhouseCode := generateFieldClickhouseTypes(parameter.Type)
		if toClickhouseCode == SKIP_FIELD {
			continue
		}
		if toClickhouseCode == "" {
			return fmt.Errorf("clickhouse - field type %q on parameter with name %q is not supported right now", parameter.TypeName, parameter.Name)
		}

		toGraphQLCode := generateFieldGraphQLTypes(parameter.Type)
		if toGraphQLCode == "" {
			return fmt.Errorf("graphql - field type %q on parameter with name %q is not supported right now", parameter.TypeName, parameter.Name)
		}

		columnName := sanitizeTableChangesColumnNames(name)

		e.ProtoFieldABIConversionMap[name] = toProtoCode
		e.ProtoFieldTableChangesMap[name] = tableChangeSetField{Setter: toDatabaseChangeSetter, ValueAccessCode: toDatabaseChangeCode}
		e.ProtoFieldSqlmap[columnName] = toSqlCode
		e.ProtoFieldClickhouseMap[columnName] = toClickhouseCode
		e.ProtoFieldGraphQLMap[name] = toGraphQLCode
	}

	return nil
}

func sanitizeProtoFieldName(name string) string {
	if strings.HasPrefix(name, "_") {
		return strings.Replace(name, "_", "u_", 1)
	}
	return name
}

func sanitizeTableChangesColumnNames(name string) string {
	return fmt.Sprintf("\"%s\"", name)
}

const SKIP_FIELD = "skip"

func generateFieldClickhouseTypes(fieldType eth.SolidityType) string {
	switch v := fieldType.(type) {
	case eth.AddressType:
		return "VARCHAR(40)"

	case eth.BooleanType:
		return "BOOL"

	case eth.BytesType, eth.FixedSizeBytesType, eth.StringType:
		return "TEXT"

	case eth.SignedIntegerType:
		switch {
		case v.BitsSize <= 8:
			return "Int8"
		case v.BitsSize <= 16:
			return "Int16"
		case v.BitsSize <= 32:
			return "Int32"
		case v.BitsSize <= 64:
			return "Int64"
		case v.BitsSize <= 128:
			return "Int128"
		}
		return "Int256"

	case eth.UnsignedIntegerType:
		switch {
		case v.BitsSize <= 8:
			return "UInt8"
		case v.BitsSize <= 16:
			return "UInt16"
		case v.BitsSize <= 32:
			return "UInt32"
		case v.BitsSize <= 64:
			return "UInt64"
		case v.BitsSize <= 128:
			return "UInt128"
		}
		return "UInt256"

	case eth.SignedFixedPointType:
		precision := v.Decimals
		if precision > 76 {
			precision = 76
		}
		switch {
		case v.BitsSize <= 32:
			return fmt.Sprintf("Decimal128(%d)", precision)
		case v.BitsSize <= 64:
			return fmt.Sprintf("Decimal128(%d)", precision)
		case v.BitsSize <= 128:
			return fmt.Sprintf("Decimal128(%d)", precision)
		}
		return fmt.Sprintf("Decimal256(%d)", precision)

	case eth.UnsignedFixedPointType:
		precision := v.Decimals
		if precision > 76 {
			precision = 76
		}
		switch {
		case v.BitsSize <= 31:
			return fmt.Sprintf("Decimal32(%d)", precision)
		case v.BitsSize <= 63:
			return fmt.Sprintf("Decimal64(%d)", precision)
		case v.BitsSize <= 127:
			return fmt.Sprintf("Decimal128(%d)", precision)
		}
		return fmt.Sprintf("Decimal256(%d)", precision)

	case eth.StructType:
		return SKIP_FIELD

	case eth.ArrayType:
		elemType := generateFieldClickhouseTypes(v.ElementType)
		if elemType == "" || elemType == SKIP_FIELD {
			return SKIP_FIELD
		}

		return fmt.Sprintf("Array(%s)", elemType)

	default:
		return ""
	}
}

func generateFieldSqlTypes(fieldType eth.SolidityType) string {
	switch v := fieldType.(type) {
	case eth.AddressType:
		return "VARCHAR(40)"

	case eth.BooleanType:
		return "BOOL"

	case eth.BytesType, eth.FixedSizeBytesType, eth.StringType:
		return "TEXT"

	case eth.SignedIntegerType:
		if v.ByteSize <= 8 {
			return "INT"
		}
		return "DECIMAL"

	case eth.UnsignedIntegerType:
		if v.ByteSize <= 8 {
			return "INT"
		}
		return "DECIMAL"

	case eth.SignedFixedPointType, eth.UnsignedFixedPointType:
		return "DECIMAL"

	case eth.StructType:
		return SKIP_FIELD

	case eth.ArrayType:
		elemType := generateFieldSqlTypes(v.ElementType)
		if elemType == "" || elemType == SKIP_FIELD {
			return SKIP_FIELD
		}

		return elemType + "[]"

	default:
		return ""
	}
}

<<<<<<< HEAD
func generateFieldTableChangeCode(fieldType eth.SolidityType, fieldAccess string) string {
=======
func generateFieldTableChangeCode(fieldType eth.SolidityType, fieldAccess string, multipleContract bool) (setter string, valueAccessCode string) {
>>>>>>> 5c9067de
	switch v := fieldType.(type) {
	case eth.AddressType, eth.BytesType, eth.FixedSizeBytesType:
		return "set", fmt.Sprintf("Hex(&%s).to_string()", fieldAccess)

	case eth.BooleanType:
		return "set", fieldAccess

	case eth.StringType:
<<<<<<< HEAD
		return fmt.Sprintf("&%s", fieldAccess)
=======
		if multipleContract {
			return "set", fmt.Sprintf("&%s", fieldAccess)
		}
		return "set", fieldAccess
>>>>>>> 5c9067de

	case eth.SignedIntegerType:
		if v.ByteSize <= 8 {
			return "set", fieldAccess
		}
		return "set", fmt.Sprintf("BigDecimal::from_str(&%s).unwrap()", fieldAccess)

	case eth.UnsignedIntegerType:
		if v.ByteSize <= 8 {
			return "set", fieldAccess
		}
		return "set", fmt.Sprintf("BigDecimal::from_str(&%s).unwrap()", fieldAccess)

	case eth.SignedFixedPointType, eth.UnsignedFixedPointType:
		return "set", fmt.Sprintf("BigDecimal::from_str(&%s).unwrap()", fieldAccess)

	case eth.ArrayType:
		// FIXME: Implement multiple contract support, check what is the actual semantics there
		_, inner := generateFieldTableChangeCode(v.ElementType, "x", false)
		if inner == SKIP_FIELD {
			return SKIP_FIELD, SKIP_FIELD
		}

		return "set_psql_array", fmt.Sprintf("%s.into_iter().map(|x| %s).collect::<Vec<_>>()", fieldAccess, inner)

	case eth.StructType:
		return SKIP_FIELD, SKIP_FIELD

	default:
		return "", ""
	}
}

func generateFieldTransformCode(fieldType eth.SolidityType, fieldAccess string) string {
	switch v := fieldType.(type) {
	case eth.AddressType:
		return fieldAccess

	case eth.BooleanType, eth.StringType:
		return fieldAccess

	case eth.BytesType:
		return fieldAccess

	case eth.FixedSizeBytesType:
		return fmt.Sprintf("Vec::from(%s)", fieldAccess)

	case eth.SignedIntegerType:
		if v.ByteSize <= 8 {
			return fmt.Sprintf("Into::<num_bigint::BigInt>::into(%s).to_i64().unwrap()", fieldAccess)
		}
		return fmt.Sprintf("%s.to_string()", fieldAccess)

	case eth.UnsignedIntegerType:
		if v.ByteSize <= 8 {
			return fmt.Sprintf("%s.to_u64()", fieldAccess)
		}
		return fmt.Sprintf("%s.to_string()", fieldAccess)

	case eth.SignedFixedPointType, eth.UnsignedFixedPointType:
		return fmt.Sprintf("%s.to_string()", fieldAccess)

	case eth.ArrayType:
		inner := generateFieldTransformCode(v.ElementType, "x")
		if inner == SKIP_FIELD {
			return SKIP_FIELD
		}
		return fmt.Sprintf("%s.into_iter().map(|x| %s).collect::<Vec<_>>()", fieldAccess, inner)

	case eth.StructType:
		return SKIP_FIELD

	default:
		return ""
	}
}

func generateFieldGraphQLTypes(fieldType eth.SolidityType) string {
	switch v := fieldType.(type) {
	case eth.AddressType:
		return "String!"

	case eth.BooleanType:
		return "Boolean!"

	case eth.BytesType, eth.FixedSizeBytesType, eth.StringType:
		return "String!"

	case eth.SignedIntegerType:
		if v.ByteSize <= 8 {
			return "Int!"
		}
		return "BigDecimal!"

	case eth.UnsignedIntegerType:
		if v.ByteSize <= 8 {
			return "Int!"
		}
		return "BigDecimal!"

	case eth.SignedFixedPointType, eth.UnsignedFixedPointType:
		return "BigDecimal!"

	case eth.ArrayType:
		return "[" + generateFieldGraphQLTypes(v.ElementType) + "]!"

	case eth.StructType:
		return SKIP_FIELD

	default:
		return ""
	}
}

type protoEventModel struct {
	// MessageName is the name of the message representing this specific event
	MessageName string

	OutputModuleFieldName string
	Fields                []protoField
}

func (e *protoEventModel) populateFields(log *eth.LogEventDef) error {
	if len(log.Parameters) == 0 {
		return nil
	}

	e.Fields = make([]protoField, 0, len(log.Parameters))
	for _, parameter := range log.Parameters {
		fieldName := xstrings.ToSnakeCase(parameter.Name)
		fieldName = sanitizeProtoFieldName(fieldName)
		fieldType := getProtoFieldType(parameter.Type)
		if fieldType == SKIP_FIELD {
			continue
		}

		if fieldType == "" {
			return fmt.Errorf("field type %q on parameter with name %q is not supported right now", parameter.TypeName, parameter.Name)
		}

		e.Fields = append(e.Fields, protoField{Name: fieldName, Type: fieldType})
	}

	return nil
}

func getProtoFieldType(solidityType eth.SolidityType) string {
	switch v := solidityType.(type) {
	case eth.AddressType, eth.BytesType, eth.FixedSizeBytesType:
		return "bytes"

	case eth.BooleanType:
		return "bool"

	case eth.StringType:
		return "string"

	case eth.SignedIntegerType:
		if v.ByteSize <= 8 {
			return "int64"
		}

		return "string"

	case eth.UnsignedIntegerType:
		if v.ByteSize <= 8 {
			return "uint64"
		}

		return "string"

	case eth.SignedFixedPointType, eth.UnsignedFixedPointType:
		return "string"

	case eth.ArrayType:
		// Flaky, I think we should support a single level of "array"
		fieldType := getProtoFieldType(v.ElementType)
		if fieldType == SKIP_FIELD {
			return SKIP_FIELD
		}
		return "repeated " + fieldType

	case eth.StructType:
		return SKIP_FIELD

	default:
		return ""
	}
}

type protoField struct {
	Name string
	Type string
}<|MERGE_RESOLUTION|>--- conflicted
+++ resolved
@@ -320,16 +320,12 @@
 	ProtoFieldGraphQLMap       map[string]string
 }
 
-<<<<<<< HEAD
-func (e *rustEventModel) populateFields(log *eth.LogEventDef) error {
-=======
 type tableChangeSetField struct {
 	Setter          string
 	ValueAccessCode string
 }
 
-func (e *rustEventModel) populateFields(log *eth.LogEventDef, multipleContracts bool) error {
->>>>>>> 5c9067de
+func (e *rustEventModel) populateFields(log *eth.LogEventDef) error {
 	if len(log.Parameters) == 0 {
 		return nil
 	}
@@ -357,11 +353,7 @@
 			return fmt.Errorf("transform - field type %q on parameter with name %q is not supported right now", parameter.TypeName, parameter.Name)
 		}
 
-<<<<<<< HEAD
-		toDatabaseChangeCode := generateFieldTableChangeCode(parameter.Type, "evt."+name)
-=======
-		toDatabaseChangeSetter, toDatabaseChangeCode := generateFieldTableChangeCode(parameter.Type, "evt."+name, multipleContracts)
->>>>>>> 5c9067de
+		toDatabaseChangeSetter, toDatabaseChangeCode := generateFieldTableChangeCode(parameter.Type, "evt."+name)
 		if toDatabaseChangeCode == SKIP_FIELD {
 			continue
 		}
@@ -544,11 +536,7 @@
 	}
 }
 
-<<<<<<< HEAD
-func generateFieldTableChangeCode(fieldType eth.SolidityType, fieldAccess string) string {
-=======
-func generateFieldTableChangeCode(fieldType eth.SolidityType, fieldAccess string, multipleContract bool) (setter string, valueAccessCode string) {
->>>>>>> 5c9067de
+func generateFieldTableChangeCode(fieldType eth.SolidityType, fieldAccess string) (setter string, valueAccessCode string) {
 	switch v := fieldType.(type) {
 	case eth.AddressType, eth.BytesType, eth.FixedSizeBytesType:
 		return "set", fmt.Sprintf("Hex(&%s).to_string()", fieldAccess)
@@ -557,14 +545,7 @@
 		return "set", fieldAccess
 
 	case eth.StringType:
-<<<<<<< HEAD
-		return fmt.Sprintf("&%s", fieldAccess)
-=======
-		if multipleContract {
-			return "set", fmt.Sprintf("&%s", fieldAccess)
-		}
-		return "set", fieldAccess
->>>>>>> 5c9067de
+		return "set", fmt.Sprintf("&%s", fieldAccess)
 
 	case eth.SignedIntegerType:
 		if v.ByteSize <= 8 {
@@ -583,7 +564,7 @@
 
 	case eth.ArrayType:
 		// FIXME: Implement multiple contract support, check what is the actual semantics there
-		_, inner := generateFieldTableChangeCode(v.ElementType, "x", false)
+		_, inner := generateFieldTableChangeCode(v.ElementType, "x")
 		if inner == SKIP_FIELD {
 			return SKIP_FIELD, SKIP_FIELD
 		}
