package tui

import (
	"fmt"
	"testing"

	"github.com/stretchr/testify/assert"
	"github.com/stretchr/testify/require"
)

func Test_MergeRangeLists(t *testing.T) {
	tests := []struct {
		name                      string
		completedBlockRanges      []*blockRange
		newlyCompletedBlockRanges []*blockRange
		expectedBlockRanges       []*blockRange
	}{
		{
			name: "Nothing new",
			completedBlockRanges: []*blockRange{
				{Start: 0, End: 99},
				{Start: 100, End: 199},
			},
			newlyCompletedBlockRanges: []*blockRange{},
			expectedBlockRanges: []*blockRange{
				{Start: 0, End: 99},
				{Start: 100, End: 199},
			},
		},
		{
			name: "Merging 1 block range",
			completedBlockRanges: []*blockRange{
				{Start: 0, End: 99},
			},
			newlyCompletedBlockRanges: []*blockRange{
				{Start: 100, End: 199},
			},
			expectedBlockRanges: []*blockRange{
				{Start: 0, End: 199},
			},
		},
		{
			name: "Merging multiple block ranges",
			completedBlockRanges: []*blockRange{
				{Start: 0, End: 99},
			},
			newlyCompletedBlockRanges: []*blockRange{
				{Start: 100, End: 199},
				{Start: 200, End: 299},
				{Start: 400, End: 499},
				{Start: 500, End: 599},
			},
			expectedBlockRanges: []*blockRange{
				{Start: 0, End: 299},
				{Start: 400, End: 599},
			},
		},
		{
			name: "Merging multiple block ranges and reduce overlaps",
			completedBlockRanges: []*blockRange{
				{Start: 0, End: 99},
			},
			newlyCompletedBlockRanges: []*blockRange{
				{Start: 100, End: 199},
				{Start: 200, End: 299},
				{Start: 400, End: 499},
				{Start: 500, End: 599},
				{Start: 300, End: 399},
			},
			expectedBlockRanges: []*blockRange{
				{Start: 0, End: 599},
			},
		},
		{
			name: "Badly overlapping",
			completedBlockRanges: []*blockRange{
				{Start: 0, End: 199},
				{Start: 0, End: 99},
			},
			newlyCompletedBlockRanges: []*blockRange{
				{Start: 100, End: 220},
			},
			expectedBlockRanges: []*blockRange{
				{Start: 0, End: 220},
			},
		},
		{
			name: "Unmerging range",
			completedBlockRanges: []*blockRange{
				{Start: 10000, End: 19998},
				{Start: 20000, End: 37999},
			},
			newlyCompletedBlockRanges: []*blockRange{
				{Start: 10000, End: 19999},
			},
			expectedBlockRanges: []*blockRange{
				{Start: 10000, End: 37999},
			},
		},
		{
			name: "Preemptive overlap",
			completedBlockRanges: []*blockRange{
				{Start: 6950000, End: 6959999},
				{Start: 6990000, End: 6999997},
				{Start: 6990000, End: 6992496},
				{Start: 7000000, End: 7009999},
			},
			newlyCompletedBlockRanges: []*blockRange{
				{Start: 6990000, End: 6999998},
				{Start: 6990000, End: 6999999},
			},
			expectedBlockRanges: []*blockRange{
				{Start: 6950000, End: 6959999},
				{Start: 6990000, End: 7009999},
			},
		},
	}

	for _, test := range tests {
		t.Run(test.name, func(t *testing.T) {
			fmt.Println("Executing test", test.name)
			actual := test.completedBlockRanges
			for _, br := range test.newlyCompletedBlockRanges {
				actual = mergeRangeLists(actual, br)
			}
			require.Equal(t, test.expectedBlockRanges, actual)
		})
	}
}

func TestReduce1(t *testing.T) {
	res := reduceOverlaps([]*blockRange{
		{Start: 6990000, End: 6999997},
		{Start: 6990000, End: 6992496}, // Happens if a process failed and restarted, will re-send lower level, which might appear as stalled, but it's actually re-working.
		{Start: 7000000, End: 7009999},
	})
	assert.Equal(t, ranges{
		{Start: 6990000, End: 6999997},
		{Start: 7000000, End: 7009999},
	}.String(), res.String())
}

func TestReduce2(t *testing.T) {
	res := reduceOverlaps([]*blockRange{
		{Start: 6990000, End: 6999997},
		{Start: 6990000, End: 6992496},
	})
	assert.Equal(t, ranges{
		{Start: 6990000, End: 6999997},
	}.String(), res.String())
}

<<<<<<< HEAD
//func TestLineBar(t *testing.T) {
//
//	res := linebar(
//		ranges{
//			{Start: 1, End: 23},
//			{Start: 50, End: 100},
//			{Start: 200, End: 600},
//			{Start: 700, End: 710},
//			{Start: 822, End: 832},
//		},
//		100,
//		1000,
//		40,
//	)
//	assert.Equal(t, "▒░░░▒▓▓▓▓▓▓▓▓▓▓▓▓▓▓▓▓▓▒░░░▒▒░░░░▒░░░░░░░", res)
//}
=======
func TestLineBar(t *testing.T) {
	t.Skip()
	res := barmode(
		ranges{
			{Start: 1, End: 23},
			{Start: 50, End: 100},
			{Start: 200, End: 600},
			{Start: 700, End: 710},
			{Start: 822, End: 832},
		},
		100,
		1000,
	)
	assert.Equal(t, "▒░░░▒▓▓▓▓▓▓▓▓▓▓▓▓▓▓▓▓▓▒░░░▒▒░░░░▒░░░░░░░", res)
}
>>>>>>> 2bbda150
<|MERGE_RESOLUTION|>--- conflicted
+++ resolved
@@ -150,24 +150,6 @@
 	}.String(), res.String())
 }
 
-<<<<<<< HEAD
-//func TestLineBar(t *testing.T) {
-//
-//	res := linebar(
-//		ranges{
-//			{Start: 1, End: 23},
-//			{Start: 50, End: 100},
-//			{Start: 200, End: 600},
-//			{Start: 700, End: 710},
-//			{Start: 822, End: 832},
-//		},
-//		100,
-//		1000,
-//		40,
-//	)
-//	assert.Equal(t, "▒░░░▒▓▓▓▓▓▓▓▓▓▓▓▓▓▓▓▓▓▒░░░▒▒░░░░▒░░░░░░░", res)
-//}
-=======
 func TestLineBar(t *testing.T) {
 	t.Skip()
 	res := barmode(
@@ -182,5 +164,4 @@
 		1000,
 	)
 	assert.Equal(t, "▒░░░▒▓▓▓▓▓▓▓▓▓▓▓▓▓▓▓▓▓▒░░░▒▒░░░░▒░░░░░░░", res)
-}
->>>>>>> 2bbda150
+}