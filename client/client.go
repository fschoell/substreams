package client

import (
	"crypto/tls"
	"fmt"
	"log"
	"os"

	"github.com/streamingfast/dgrpc"
	pbsubstreams "github.com/streamingfast/substreams/pb/sf/substreams/v1"
	"go.opentelemetry.io/contrib/instrumentation/google.golang.org/grpc/otelgrpc"
	"go.uber.org/zap"
	"golang.org/x/oauth2"
	"google.golang.org/grpc"
	"google.golang.org/grpc/credentials"
	"google.golang.org/grpc/credentials/insecure"
	"google.golang.org/grpc/credentials/oauth"
	xdscreds "google.golang.org/grpc/credentials/xds"
	_ "google.golang.org/grpc/xds"
)

type SubstreamsClientConfig struct {
	endpoint  string
	jwt       string
	insecure  bool
	plaintext bool
}

func NewSubstreamsClientConfig(endpoint string, jwt string, insecure bool, plaintext bool) *SubstreamsClientConfig {
	return &SubstreamsClientConfig{
		endpoint:  endpoint,
		jwt:       jwt,
		insecure:  insecure,
		plaintext: plaintext,
	}
}

func NewSubstreamsClient(config *SubstreamsClientConfig) (cli pbsubstreams.StreamClient, closeFunc func() error, callOpts []grpc.CallOption, err error) {
	if config == nil {
		panic("substreams client config not set")
	}
	endpoint := config.endpoint
	jwt := config.jwt
	usePlainTextConnection := config.plaintext
	useInsecureTLSConnection := config.insecure

	zlog.Info("creating new client", zap.String("endpoint", endpoint), zap.Bool("jwt_present", jwt != ""), zap.Bool("plaintext", usePlainTextConnection), zap.Bool("insecure", useInsecureTLSConnection))

	bootStrapFilename := os.Getenv("GRPC_XDS_BOOTSTRAP")
	zlog.Info("looked for GRPC_XDS_BOOTSTRAP", zap.String("filename", bootStrapFilename))

<<<<<<< HEAD
	bootStrapFilename := os.Getenv("GRPC_XDS_BOOTSTRAP")
	zlog.Info("looked for GRPC_XDS_BOOTSTRAP", zap.String("filename", bootStrapFilename))

	var dialOptions []grpc.DialOption
=======
	var dialOptions []grpc.DialOption
	skipAuth := jwt == "" || usePlainTextConnection
>>>>>>> a654ab61
	if bootStrapFilename != "" {
		log.Println("Using xDS credentials...")
		creds, err := xdscreds.NewClientCredentials(xdscreds.ClientOptions{FallbackCreds: insecure.NewCredentials()})
		if err != nil {
			return nil, nil, nil, fmt.Errorf("failed to create xDS credentials: %v", err)
		}
		dialOptions = append(dialOptions, grpc.WithTransportCredentials(creds))
	} else {
<<<<<<< HEAD
=======

>>>>>>> a654ab61
		if useInsecureTLSConnection && usePlainTextConnection {
			return nil, nil, nil, fmt.Errorf("option --insecure and --plaintext are mutually exclusive, they cannot be both specified at the same time")
		}
		switch {
		case usePlainTextConnection:
			zlog.Debug("setting plain text option")
<<<<<<< HEAD
			skipAuth = true
=======
>>>>>>> a654ab61
			dialOptions = []grpc.DialOption{grpc.WithTransportCredentials(insecure.NewCredentials())}

		case useInsecureTLSConnection:
			zlog.Debug("setting insecure tls connection option")
			dialOptions = []grpc.DialOption{grpc.WithTransportCredentials(credentials.NewTLS(&tls.Config{InsecureSkipVerify: true}))}
		}
<<<<<<< HEAD
=======

>>>>>>> a654ab61
	}

	dialOptions = append(dialOptions, grpc.WithUnaryInterceptor(otelgrpc.UnaryClientInterceptor()))
	dialOptions = append(dialOptions, grpc.WithStreamInterceptor(otelgrpc.StreamClientInterceptor()))

	zlog.Debug("getting connection", zap.String("endpoint", endpoint))
	conn, err := dgrpc.NewExternalClient(endpoint, dialOptions...)
	if err != nil {
		return nil, nil, nil, fmt.Errorf("unable to create external gRPC client: %w", err)
	}
	closeFunc = conn.Close

	if !skipAuth {
		zlog.Debug("creating oauth access", zap.String("endpoint", endpoint))
		creds := oauth.NewOauthAccess(&oauth2.Token{AccessToken: jwt, TokenType: "Bearer"})
		callOpts = append(callOpts, grpc.PerRPCCredentials(creds))
	}

	zlog.Debug("creating new client", zap.String("endpoint", endpoint))
	cli = pbsubstreams.NewStreamClient(conn)
	zlog.Debug("client created")
	return
}<|MERGE_RESOLUTION|>--- conflicted
+++ resolved
@@ -49,15 +49,8 @@
 	bootStrapFilename := os.Getenv("GRPC_XDS_BOOTSTRAP")
 	zlog.Info("looked for GRPC_XDS_BOOTSTRAP", zap.String("filename", bootStrapFilename))
 
-<<<<<<< HEAD
-	bootStrapFilename := os.Getenv("GRPC_XDS_BOOTSTRAP")
-	zlog.Info("looked for GRPC_XDS_BOOTSTRAP", zap.String("filename", bootStrapFilename))
-
-	var dialOptions []grpc.DialOption
-=======
 	var dialOptions []grpc.DialOption
 	skipAuth := jwt == "" || usePlainTextConnection
->>>>>>> a654ab61
 	if bootStrapFilename != "" {
 		log.Println("Using xDS credentials...")
 		creds, err := xdscreds.NewClientCredentials(xdscreds.ClientOptions{FallbackCreds: insecure.NewCredentials()})
@@ -66,30 +59,32 @@
 		}
 		dialOptions = append(dialOptions, grpc.WithTransportCredentials(creds))
 	} else {
-<<<<<<< HEAD
-=======
 
->>>>>>> a654ab61
+		bootStrapFilename := os.Getenv("GRPC_XDS_BOOTSTRAP")
+	zlog.Info("looked for GRPC_XDS_BOOTSTRAP", zap.String("filename", bootStrapFilename))
+
+	var dialOptions []grpc.DialOption
+	if bootStrapFilename != "" {
+		log.Println("Using xDS credentials...")
+		creds, err := xdscreds.NewClientCredentials(xdscreds.ClientOptions{FallbackCreds: insecure.NewCredentials()})
+		if err != nil {
+			return nil, nil, nil, fmt.Errorf("failed to create xDS credentials: %v", err)
+		}
+		dialOptions = append(dialOptions, grpc.WithTransportCredentials(creds))
+	} else {
 		if useInsecureTLSConnection && usePlainTextConnection {
 			return nil, nil, nil, fmt.Errorf("option --insecure and --plaintext are mutually exclusive, they cannot be both specified at the same time")
 		}
 		switch {
 		case usePlainTextConnection:
 			zlog.Debug("setting plain text option")
-<<<<<<< HEAD
-			skipAuth = true
-=======
->>>>>>> a654ab61
+
 			dialOptions = []grpc.DialOption{grpc.WithTransportCredentials(insecure.NewCredentials())}
 
 		case useInsecureTLSConnection:
 			zlog.Debug("setting insecure tls connection option")
 			dialOptions = []grpc.DialOption{grpc.WithTransportCredentials(credentials.NewTLS(&tls.Config{InsecureSkipVerify: true}))}
 		}
-<<<<<<< HEAD
-=======
-
->>>>>>> a654ab61
 	}
 
 	dialOptions = append(dialOptions, grpc.WithUnaryInterceptor(otelgrpc.UnaryClientInterceptor()))
