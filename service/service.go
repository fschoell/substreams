--- conflicted
+++ resolved
@@ -130,13 +130,10 @@
 		return nil, fmt.Errorf("failed to create worker pool: %w", err)
 	}
 
-<<<<<<< HEAD
 	s.workerPool = orchestrator.NewWorkerPool(parallelSubRequests, func(tracer ttrace.Tracer) orchestrator.Worker {
 		return orchestrator.NewRemoteWorker(grpcClient, grpcCallOpts, tracer)
 	})
 
-=======
->>>>>>> f7b34fb0
 	for _, opt := range opts {
 		opt(s)
 	}
@@ -267,43 +264,6 @@
 		return nil
 	}
 
-<<<<<<< HEAD
-	// TODO: check p.cacheEnabled here also if we make this condition back to true
-	if false && !isSubrequest && len(request.OutputModules) == 1 && len(request.InitialStoreSnapshotForModules) == 0 {
-		moduleName := request.OutputModules[0]
-		module, err := graph.Module(moduleName)
-
-		zlog.Info("try to send module output from cached files", zap.String("module_name", moduleName))
-		if err != nil {
-			span.SetStatus(otelcode.Error, err.Error())
-			return fmt.Errorf("getting module %q from graph: %w", moduleName, err)
-		}
-
-		hash := manifest.HashModuleAsString(request.Modules, graph, module)
-		moduleCacheStore, err := s.baseStateStore.SubStore(fmt.Sprintf("%s/outputs", hash))
-		moduleOutputCache := outputs.NewOutputCache(moduleName, moduleCacheStore, s.outputCacheSaveBlockInterval, zlog)
-
-		lastBlockSent, err := sendCachedModuleOutput(ctx, uint64(request.StartBlockNum), request.StopBlockNum, module, moduleOutputCache, responseHandler)
-		if err != nil {
-			fmt.Println("sending cached module output: %w", err)
-		}
-
-		if lastBlockSent != nil && *lastBlockSent >= request.StopBlockNum {
-			zlog.Info("sent full requested data from cached output", zap.String("module_name", moduleName), zap.Uint64("last_block_sent", *lastBlockSent))
-			span.SetStatus(otelcode.Ok, "")
-			return nil // all done
-		}
-
-		if lastBlockSent != nil {
-			zlog.Info("sent cached data", zap.String("module_name", moduleName), zap.Uint64("last_block_sent", *lastBlockSent))
-			// FIXME(abourget): +1 is always smelly, why wouldn't `sendCachedModuleOutput` return a cursor?
-			request.StartBlockNum = int64(*lastBlockSent + 1)
-		}
-
-	}
-
-=======
->>>>>>> f7b34fb0
 	pipeTracer := otel.GetTracerProvider().Tracer("pipeline")
 	pipe := pipeline.New(ctx, pipeTracer, request, graph, s.blockType, s.baseStateStore, s.storesSaveInterval, s.outputCacheSaveBlockInterval, s.wasmExtensions, s.blockRangeSizeSubRequests, responseHandler, opts...)
 
