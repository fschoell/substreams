--- conflicted
+++ resolved
@@ -50,13 +50,12 @@
 	// ISSUE A BIG WARNING IF WE HAVEN'T LOADED ALL THE CHAIN CONFIG SPECIFICS.
 	// If we haven't compiled from `sf-ethereum`, we won't have the block readers, etc..
 
-<<<<<<< HEAD
 	cfg := &runtime.LocalConfig{
 		BlocksStoreUrl:    mustGetString(cmd, "blocks-store-url"),
 		IrrIndexesUrl:     mustGetString(cmd, "irr-indexes-url"),
 		StateStoreUrl:     mustGetString(cmd, "state-store-url"),
 		RpcEndpoint:       mustGetString(cmd, "rpc-endpoint"),
-		RpcCacheUrl:       mustGetString(cmd, "rpc-cache-store-url"),
+		SecondaryRpcEndpoints: mustGetStringArray(cmd, "secondary-rpc-endpoints"),RpcCacheUrl:       mustGetString(cmd, "rpc-cache-store-url"),
 		PartialMode:       mustGetBool(cmd, "partial"),
 		ProtoUrl:          mustGetString(cmd, "proto-url"),
 		ProtobufBlockType: ProtobufBlockType,
@@ -66,24 +65,6 @@
 			StartBlock:       uint64(mustGetInt64(cmd, "start-block")),
 			StopBlock:        mustGetUint64(cmd, "stop-block"),
 			PrintMermaid:     true,
-=======
-	cfg := &runtime.Config{
-		ManifestPath:     args[0],
-		OutputStreamName: args[1],
-		StartBlock:       uint64(mustGetInt64(cmd, "start-block")),
-		StopBlock:        mustGetUint64(cmd, "stop-block"),
-		PrintMermaid:     true,
-		LocalConfig: &runtime.LocalConfig{
-			BlocksStoreUrl:        mustGetString(cmd, "blocks-store-url"),
-			IrrIndexesUrl:         mustGetString(cmd, "irr-indexes-url"),
-			StateStoreUrl:         mustGetString(cmd, "state-store-url"),
-			RpcEndpoint:           mustGetString(cmd, "rpc-endpoint"),
-			SecondaryRpcEndpoints: mustGetStringArray(cmd, "secondary-rpc-endpoints"),
-			RpcCacheUrl:           mustGetString(cmd, "rpc-cache-store-url"),
-			PartialMode:           mustGetBool(cmd, "partial"),
-			ProtoUrl:              mustGetString(cmd, "proto-url"),
-			ProtobufBlockType:     ProtobufBlockType,
->>>>>>> 50ac81c6
 		},
 	}
 
