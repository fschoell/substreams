package pipeline

import (
	"context"
	"fmt"

	pbsubstreams "github.com/streamingfast/substreams/pb/sf/substreams/v1"
	"github.com/streamingfast/substreams/pipeline/outputs"
	"github.com/streamingfast/substreams/state"
	"github.com/streamingfast/substreams/wasm"
	"go.uber.org/zap"
	"google.golang.org/protobuf/proto"
	"google.golang.org/protobuf/types/known/anypb"
)

type ModuleExecutor interface {
	// Name returns the name of the module as defined in the manifest.
	Name() string

	// String returns the module executor representation, usually its name directly.
	String() string

	// Reset the wasm instance, avoid propagating logs.
	Reset()

	run(ctx context.Context, vals map[string][]byte, clock *pbsubstreams.Clock, cursor string) error

	moduleLogs() (logs []string, truncated bool)
	moduleOutputData() pbsubstreams.ModuleOutputData
}

type BaseExecutor struct {
	moduleName string
	wasmModule *wasm.Module
	wasmInputs []*wasm.Input
	cache      *outputs.OutputCache
	isOutput   bool // whether output is enabled for this module
	entrypoint string
}

var _ ModuleExecutor = (*MapperModuleExecutor)(nil)

type MapperModuleExecutor struct {
	BaseExecutor
	outputType   string
	mapperOutput []byte
}

var _ ModuleExecutor = (*StoreModuleExecutor)(nil)

// Name implements ModuleExecutor
func (e *MapperModuleExecutor) Name() string {
	return e.moduleName
}

func (e *MapperModuleExecutor) String() string {
	return e.moduleName
}

type StoreModuleExecutor struct {
	BaseExecutor
	outputStore *state.Store
}

// Name implements ModuleExecutor
func (e *StoreModuleExecutor) Name() string {
	return e.moduleName
}

func (e *StoreModuleExecutor) String() string {
	return e.moduleName
}

func (e *MapperModuleExecutor) run(ctx context.Context, vals map[string][]byte, clock *pbsubstreams.Clock, cursor string) error {
	output, found, err := e.cache.Get(clock)
	if err != nil {
		zlog.Warn("failed to get output from cache", zap.Error(err))
	}

	if found {
		e.mapperOutput = output
		return nil
	}

	if err = e.wasmMapCall(ctx, vals, clock); err != nil {
		return err
	}

<<<<<<< HEAD
	//if len(e.mapperOutput) > 0 {
=======
>>>>>>> 2bbda150
	if err = e.cache.Set(clock, cursor, e.mapperOutput); err != nil {
		return fmt.Errorf("setting mapper output to cache at block %d: %w", clock.Number, err)
	}
	//}

	return nil
}

func (e *StoreModuleExecutor) run(ctx context.Context, vals map[string][]byte, clock *pbsubstreams.Clock, cursor string) error {
	output, found, err := e.cache.Get(clock)
	if err != nil {
		zlog.Warn("failed to get output from cache", zap.Error(err))
	}

	if found {
		deltas := &pbsubstreams.StoreDeltas{}
		err := proto.Unmarshal(output, deltas)
		if err != nil {
			return fmt.Errorf("unmarshalling output deltas: %w", err)
		}
		e.outputStore.Deltas = deltas.Deltas
		for _, delta := range deltas.Deltas {
			e.outputStore.ApplyDelta(delta)
		}
		return nil
	}

	if err = e.wasmStoreCall(ctx, vals, clock); err != nil {
		return err
	}

	deltas := &pbsubstreams.StoreDeltas{
		Deltas: e.outputStore.Deltas,
	}
	data, err := proto.Marshal(deltas)
	if err != nil {
		return fmt.Errorf("caching: marshalling delta: %w", err)
	}

<<<<<<< HEAD
	//if len(data) > 0 {
=======
>>>>>>> 2bbda150
	if err = e.cache.Set(clock, cursor, data); err != nil {
		return fmt.Errorf("setting delta to cache at block %d: %w", clock.Number, err)
	}
	//}

	return nil
}

func (e *MapperModuleExecutor) wasmMapCall(ctx context.Context, vals map[string][]byte, clock *pbsubstreams.Clock) (err error) {
	var vm *wasm.Instance
	if vm, err = e.wasmCall(ctx, vals, clock); err != nil {
		return err
	}

	name := e.moduleName
	if vm != nil {
		out := vm.Output()
		vals[name] = out
		e.mapperOutput = out

	} else {
		// This means wasm execution was skipped because all inputs were empty.
		vals[name] = nil
		e.mapperOutput = nil
	}
	return nil
}

func (e *StoreModuleExecutor) wasmStoreCall(ctx context.Context, vals map[string][]byte, clock *pbsubstreams.Clock) (err error) {
	if _, err := e.wasmCall(ctx, vals, clock); err != nil {
		return err
	}

	return nil
}

func (e *BaseExecutor) wasmCall(ctx context.Context, vals map[string][]byte, clock *pbsubstreams.Clock) (instance *wasm.Instance, err error) {
	hasInput := false
	for _, input := range e.wasmInputs {
		switch input.Type {
		case wasm.InputSource:
			val := vals[input.Name]
			if len(val) != 0 {
				input.StreamData = val
				hasInput = true
			} else {
				input.StreamData = nil
			}
		case wasm.InputStore:
			hasInput = true
		case wasm.OutputStore:

		default:
			panic(fmt.Sprintf("Invalid input type %d", input.Type))
		}
	}

	// This allows us to skip the execution of the VM if there are no inputs.
	// This assumption should either be configurable by the manifest, or clearly documented:
	//  state builders will not be called if their input streams are 0 bytes length (and there'e no
	//  state store in read mode)
	if hasInput {
		instance, err = e.wasmModule.NewInstance(clock, e.wasmInputs)
		if err != nil {
			return nil, fmt.Errorf("new wasm instance: %w", err)
		}
		if err = instance.Execute(); err != nil {
			return nil, fmt.Errorf("block %d: module %q: wasm execution failed: %w", clock.Number, e.moduleName, err)
		}
		err = instance.Module.Heap.Clear()
		if err != nil {
			return nil, fmt.Errorf("block %d: module %q: wasm heap clear failed: %w", clock.Number, e.moduleName, err)
		}
	}
	return
}

func (e *StoreModuleExecutor) moduleLogs() (logs []string, truncated bool) {
	if instance := e.wasmModule.CurrentInstance; instance != nil {
		return instance.Logs, instance.ReachedLogsMaxByteCount()
	}
	return
}

func (e *StoreModuleExecutor) moduleOutputData() pbsubstreams.ModuleOutputData {
	if len(e.outputStore.Deltas) != 0 {
		return &pbsubstreams.ModuleOutput_StoreDeltas{
			StoreDeltas: &pbsubstreams.StoreDeltas{Deltas: e.outputStore.Deltas},
		}
	}
	return nil
}

// func (e *StoreModuleExecutor) appendOutput(moduleOutputs []*pbsubstreams.ModuleOutput) []*pbsubstreams.ModuleOutput {
// 	if !e.isOutput {
// 		return moduleOutputs
// 	}

// 	var logs []string
// 	logsTruncated := false
// 	if instance := e.wasmModule.CurrentInstance; instance != nil {
// 		logs = instance.Logs
// 		logsTruncated = instance.ReachedLogsMaxByteCount()
// 	}

// 	if len(e.outputStore.Deltas) != 0 || len(logs) != 0 {
// 		zlog.Debug("append to output, store")
// 		moduleOutputs = append(moduleOutputs, &pbsubstreams.ModuleOutput{
// 			Name: e.moduleName,
// 			Data: &pbsubstreams.ModuleOutput_StoreDeltas{
// 				StoreDeltas: &pbsubstreams.StoreDeltas{Deltas: e.outputStore.Deltas},
// 			},
// 			Logs:            logs,
// 			IsLogsTruncated: logsTruncated,
// 		})
// 	}

// 	return moduleOutputs
// }

func (e *StoreModuleExecutor) Reset() { e.wasmModule.CurrentInstance = nil }

func (e *MapperModuleExecutor) Reset() { e.wasmModule.CurrentInstance = nil }

func (e *MapperModuleExecutor) moduleLogs() (logs []string, truncated bool) {
	if instance := e.wasmModule.CurrentInstance; instance != nil {
		return instance.Logs, instance.ReachedLogsMaxByteCount()
	}
	return
}

func (e *MapperModuleExecutor) moduleOutputData() pbsubstreams.ModuleOutputData {
	if e.mapperOutput != nil {
		return &pbsubstreams.ModuleOutput_MapOutput{
			MapOutput: &anypb.Any{TypeUrl: "type.googleapis.com/" + e.outputType, Value: e.mapperOutput},
		}
	}
	return nil
}

// func (e *MapperModuleExecutor) appendOutput(moduleOutputs []*pbsubstreams.ModuleOutput) []*pbsubstreams.ModuleOutput {
// 	if !e.isOutput {
// 		return moduleOutputs
// 	}

// 	var logs []string
// 	logsTruncated := false
// 	if instance := e.wasmModule.CurrentInstance; instance != nil {
// 		logs = instance.Logs
// 		logsTruncated = instance.ReachedLogsMaxByteCount()
// 	}

// 	if e.mapperOutput != nil || len(logs) != 0 {
// 		zlog.Debug("append to output, map")
// 		moduleOutputs = append(moduleOutputs, &pbsubstreams.ModuleOutput{
// 			Name: e.moduleName,
// 			Data: &pbsubstreams.ModuleOutput_MapOutput{
// 				MapOutput: &anypb.Any{TypeUrl: "type.googleapis.com/" + e.outputType, Value: e.mapperOutput},
// 			},
// 			Logs:            logs,
// 			IsLogsTruncated: logsTruncated,
// 		})
// 	}

// 	return moduleOutputs
// }

func OptimizeExecutors(moduleOutputCache map[string]*outputs.OutputCache, moduleExecutors []ModuleExecutor, requestedOutputStores []string) (optimizedModuleExecutors []ModuleExecutor, skipBlockSource bool) {

	return nil, false
}<|MERGE_RESOLUTION|>--- conflicted
+++ resolved
@@ -86,14 +86,9 @@
 		return err
 	}
 
-<<<<<<< HEAD
-	//if len(e.mapperOutput) > 0 {
-=======
->>>>>>> 2bbda150
 	if err = e.cache.Set(clock, cursor, e.mapperOutput); err != nil {
 		return fmt.Errorf("setting mapper output to cache at block %d: %w", clock.Number, err)
 	}
-	//}
 
 	return nil
 }
@@ -129,14 +124,9 @@
 		return fmt.Errorf("caching: marshalling delta: %w", err)
 	}
 
-<<<<<<< HEAD
-	//if len(data) > 0 {
-=======
->>>>>>> 2bbda150
 	if err = e.cache.Set(clock, cursor, data); err != nil {
 		return fmt.Errorf("setting delta to cache at block %d: %w", clock.Number, err)
 	}
-	//}
 
 	return nil
 }
