package exec

import (
	"context"
	"fmt"

	store2 "github.com/streamingfast/substreams/storage/store"

	"github.com/streamingfast/substreams/storage/execout"

	pbsubstreams "github.com/streamingfast/substreams/pb/sf/substreams/v1"
	"github.com/streamingfast/substreams/reqctx"
	"google.golang.org/protobuf/proto"
)

type StoreModuleExecutor struct {
	BaseExecutor
	outputStore store2.DeltaAccessor
}

var _ ModuleExecutor = (*StoreModuleExecutor)(nil)

func NewStoreModuleExecutor(baseExecutor *BaseExecutor, outputStore store2.DeltaAccessor) *StoreModuleExecutor {
	return &StoreModuleExecutor{BaseExecutor: *baseExecutor, outputStore: outputStore}
}

func (e *StoreModuleExecutor) Name() string { return e.moduleName }

func (e *StoreModuleExecutor) String() string { return e.Name() }

func (e *StoreModuleExecutor) ResetWASMInstance() { e.wasmModule.CurrentInstance = nil }

func (e *StoreModuleExecutor) applyCachedOutput(value []byte) error {
	deltas := &pbsubstreams.StoreDeltas{}
	err := proto.Unmarshal(value, deltas)
	if err != nil {
		return fmt.Errorf("unmarshalling output deltas: %w", err)
	}
	e.outputStore.SetDeltas(deltas.Deltas)
	return nil
}

func (e *StoreModuleExecutor) run(ctx context.Context, reader execout.ExecutionOutputGetter) (out []byte, moduleOutput pbsubstreams.ModuleOutputData, err error) {
	ctx, span := reqctx.WithSpan(ctx, "exec_store")
	defer span.EndWithErr(&err)

	if _, err := e.wasmCall(reader); err != nil {
		return nil, nil, fmt.Errorf("store wasm call: %w", err)
	}

	return e.wrapDeltas()
}

<<<<<<< HEAD
func (e *StoreModuleExecutor) holdsPartialStore() bool {
	_, ok := e.outputStore.(*store2.PartialKV)
	return ok
=======
func (e *StoreModuleExecutor) outputCacheable() bool {
	_, ok := e.outputStore.(*store.PartialKV)
	return !ok
>>>>>>> fac743da
}

func (e *StoreModuleExecutor) wrapDeltas() ([]byte, pbsubstreams.ModuleOutputData, error) {
	deltas := &pbsubstreams.StoreDeltas{
		Deltas: e.outputStore.GetDeltas(),
	}

	data, err := proto.Marshal(deltas)
	if err != nil {
		return nil, nil, fmt.Errorf("caching: marshalling delta: %w", err)
	}

<<<<<<< HEAD
	moduleOutput = &pbsubstreams.ModuleOutput_DebugStoreDeltas{
		DebugStoreDeltas: deltas,
=======
	moduleOutput := &pbsubstreams.ModuleOutput_StoreDeltas{
		StoreDeltas: deltas,
>>>>>>> fac743da
	}
	return data, moduleOutput, nil
}

func (e *StoreModuleExecutor) toModuleOutput(data []byte) (*pbsubstreams.ModuleOutput, error) {
	deltas := &pbsubstreams.StoreDeltas{}
	err := proto.Unmarshal(data, deltas)
	if err != nil {
		return nil, fmt.Errorf("unmarshalling output deltas: %w", err)
	}
	return toModuleOutput(e, &pbsubstreams.ModuleOutput_DebugStoreDeltas{
		DebugStoreDeltas: deltas,
	}), nil
}<|MERGE_RESOLUTION|>--- conflicted
+++ resolved
@@ -51,15 +51,9 @@
 	return e.wrapDeltas()
 }
 
-<<<<<<< HEAD
-func (e *StoreModuleExecutor) holdsPartialStore() bool {
+func (e *StoreModuleExecutor) outputCacheable() bool {
 	_, ok := e.outputStore.(*store2.PartialKV)
-	return ok
-=======
-func (e *StoreModuleExecutor) outputCacheable() bool {
-	_, ok := e.outputStore.(*store.PartialKV)
 	return !ok
->>>>>>> fac743da
 }
 
 func (e *StoreModuleExecutor) wrapDeltas() ([]byte, pbsubstreams.ModuleOutputData, error) {
@@ -72,13 +66,8 @@
 		return nil, nil, fmt.Errorf("caching: marshalling delta: %w", err)
 	}
 
-<<<<<<< HEAD
-	moduleOutput = &pbsubstreams.ModuleOutput_DebugStoreDeltas{
+	moduleOutput := &pbsubstreams.ModuleOutput_DebugStoreDeltas{
 		DebugStoreDeltas: deltas,
-=======
-	moduleOutput := &pbsubstreams.ModuleOutput_StoreDeltas{
-		StoreDeltas: deltas,
->>>>>>> fac743da
 	}
 	return data, moduleOutput, nil
 }
