package outputmodules

import (
	"fmt"
	"testing"

<<<<<<< HEAD
	pbsubstreamsrpc "github.com/streamingfast/substreams/pb/sf/substreams/rpc/v2"
=======
>>>>>>> 5254fe7f
	pbsubstreams "github.com/streamingfast/substreams/pb/sf/substreams/v1"
	"github.com/stretchr/testify/require"
)

func Test_ValidateRequest(t *testing.T) {
	testOutputMap := withOutputModule("output_mod", "map", false)
	testOutputStore := withOutputModule("output_mod", "store", false)
	testOutputMapLegacy := withOutputModule("output_mod", "map", true)
	testOutputStoreLegacy := withOutputModule("output_mod", "store", true)

	testBlockType := "sf.substreams.v1.test.Block"

	stepNew := pbsubstreams.ForkStep_STEP_NEW
	stepUndo := pbsubstreams.ForkStep_STEP_UNDO
	stepIrreversible := pbsubstreams.ForkStep_STEP_IRREVERSIBLE
	stepUnknown := pbsubstreams.ForkStep_STEP_UNKNOWN

	tests := []struct {
		name      string
		request   *pbsubstreamsrpc.Request
		blockType string
		expect    error
	}{
<<<<<<< HEAD
		{"negative start block num", req(-1), "sf.substreams.v1.test.Block", fmt.Errorf("negative start block -1 is not accepted")},
		{"no modules found in request", &pbsubstreamsrpc.Request{StartBlockNum: 1}, "sf.substreams.v1.test.Block", fmt.Errorf("no modules found in request")},
		{"single map output module is accepted for none sub-request", req(1, withOutputModule("output_mod", "map")), "sf.substreams.v1.test.Block", nil},
		{"single store output module is not accepted for none sub-request", req(1, withOutputModule("output_mod", "store")), "sf.substreams.v1.test.Block", fmt.Errorf("multiple output modules is not accepted")},
		{"single map output module is accepted for none sub-request", req(1, withOutputModule("output_mod", "map")), "sf.substreams.v1.test.Block", nil},
		{"single store output module is  accepted for none sub-request", req(1, withOutputModule("output_mod", "map")), "sf.substreams.v1.test.Block", nil},
		{name: "debug initial snapshots not accepted in production mode", request: req(1, withDebugInitialSnapshotForModules([]string{"foo"}), withProductionMode()), expect: fmt.Errorf("debug initial snapshots not accepted in production mode")},
=======
		{"negative start block num", req(-1, testOutputMap), false, testBlockType, nil},
		{"no modules found in request", &pbsubstreams.Request{StartBlockNum: 1}, false, testBlockType, fmt.Errorf("modules validation failed: no modules found in request")},
		{"multiple output modules is not accepted", req(1, withOutputModules([][]string{{"output_mod_1", "store"}, {"output_mod_1", "kind"}}, true)), false, testBlockType, fmt.Errorf("validate request: output module: multiple output modules is not accepted")},
		{"single legacy map output module is accepted for none sub-request", req(1, testOutputMapLegacy), false, testBlockType, nil},
		{"single legacy store output module is not accepted for none sub-request", req(1, testOutputStoreLegacy), false, testBlockType, fmt.Errorf("validate request: output module must be of kind 'map'")},
		{"single legacy map output module is accepted for sub-request", req(1, testOutputMapLegacy), true, testBlockType, nil},
		{"single legacy store output module is accepted for sub-request", req(1, testOutputStoreLegacy), true, testBlockType, nil},
		{"single map output module is accepted for none sub-request", req(1, testOutputMap), false, testBlockType, nil},
		{"single store output module is not accepted for none sub-request", req(1, testOutputStore), false, testBlockType, fmt.Errorf("validate request: output module must be of kind 'map'")},
		{"single map output module is accepted for none sub-request", req(1, testOutputMap), true, testBlockType, nil},
		{"single store output module is  accepted for none sub-request", req(1, testOutputMap), true, testBlockType, nil},
		{"debug initial snapshots not accepted in production mode", req(1, withDebugInitialSnapshotForModules([]string{"foo"}), withProductionMode()), false, "", fmt.Errorf("debug initial store snapshot feature is not supported in production mode")},

		{"step empty rejected", req(1, testOutputMap, withSteps()), false, testBlockType, fmt.Errorf(`validate request: invalid "fork_steps": cannot be empty`)},

		{"step undo rejected", req(1, testOutputMap, withSteps(stepUndo)), false, testBlockType, fmt.Errorf(`validate request: invalid "fork_steps": step "STEP_UNDO" cannot be specified alone`)},
		{"step unknown rejected", req(1, testOutputMap, withSteps(stepUnknown)), false, testBlockType, fmt.Errorf(`validate request: invalid "fork_steps": step "STEP_UNKNOWN" cannot be specified alone`)},

		{"step only new/undo accepted", req(1, testOutputMap, withSteps(stepNew, stepUndo)), false, testBlockType, nil},
		{"step only undo/new accepted", req(1, testOutputMap, withSteps(stepUndo, stepNew)), false, testBlockType, nil},
		{"step only irreversible accepted", req(1, testOutputMap, withSteps(stepIrreversible)), false, testBlockType, nil},

		{"step new/unknown rejected", req(1, testOutputMap, withSteps(stepNew, stepUnknown)), false, testBlockType, fmt.Errorf(`validate request: invalid "fork_steps": step "STEP_NEW" and step "STEP_UNKNOWN" cannot be provided together accepting "STEP_NEW" and "STEP_UNDO" only`)},
		{"step new/irreversible rejected", req(1, testOutputMap, withSteps(stepNew, stepIrreversible)), false, testBlockType, fmt.Errorf(`validate request: invalid "fork_steps": step "STEP_NEW" and step "STEP_IRREVERSIBLE" cannot be provided together accepting "STEP_NEW" and "STEP_UNDO" only`)},
		{"step irreversible/undo rejected", req(1, testOutputMap, withSteps(stepIrreversible, stepUndo)), false, testBlockType, fmt.Errorf(`validate request: invalid "fork_steps": step "STEP_IRREVERSIBLE" and step "STEP_UNDO" cannot be provided together accepting "STEP_NEW" and "STEP_UNDO" only`)},

		{"step new/undo/irreversible rejected", req(1, testOutputMap, withSteps(stepNew, stepUndo, stepIrreversible)), false, testBlockType, fmt.Errorf(`validate request: invalid "fork_steps": accepting only 1 or 2 steps but there was 3 steps provided`)},
>>>>>>> 5254fe7f
	}

	for _, test := range tests {
		t.Run(test.name, func(t *testing.T) {
			err := ValidateRequest(test.request, test.blockType)
			if test.expect != nil {
				require.EqualError(t, err, test.expect.Error())
			} else {
				require.NoError(t, err)
			}
		})
	}
}

type reqOption func(*pbsubstreamsrpc.Request) *pbsubstreamsrpc.Request

func withOutputModule(outputModule, kind string) reqOption {
	return func(req *pbsubstreamsrpc.Request) *pbsubstreamsrpc.Request {
		addOutputModule(req, outputModule, kind)
		return req
	}
}

func withSteps(steps ...pbsubstreams.ForkStep) reqOption {
	return func(req *pbsubstreams.Request) *pbsubstreams.Request {
		req.ForkSteps = steps
		return req
	}
}

func withProductionMode() reqOption {
	return func(req *pbsubstreamsrpc.Request) *pbsubstreamsrpc.Request {
		req.ProductionMode = true
		return req
	}
}

func withDebugInitialSnapshotForModules(modules []string) reqOption {
	return func(req *pbsubstreamsrpc.Request) *pbsubstreamsrpc.Request {
		req.DebugInitialStoreSnapshotForModules = modules
		return req
	}
}

func req(startBlockNum int64, opts ...reqOption) *pbsubstreamsrpc.Request {
	r := &pbsubstreamsrpc.Request{
		StartBlockNum: startBlockNum,
		Modules:       &pbsubstreams.Modules{},
		ForkSteps:     []pbsubstreams.ForkStep{pbsubstreams.ForkStep_STEP_NEW, pbsubstreams.ForkStep_STEP_UNDO},
	}
	for _, opt := range opts {
		r = opt(r)
	}
	return r
}

func addOutputModule(req *pbsubstreamsrpc.Request, outputModule, kind string) {
	module := &pbsubstreams.Module{
		Name: outputModule,
		Kind: nil,
	}
	if kind == "store" {
		module.Kind = &pbsubstreams.Module_KindStore_{}
	} else {
		module.Kind = &pbsubstreams.Module_KindMap_{}
	}
	req.Modules.Modules = append(req.Modules.Modules, module)
	req.OutputModule = outputModule

}<|MERGE_RESOLUTION|>--- conflicted
+++ resolved
@@ -4,26 +4,16 @@
 	"fmt"
 	"testing"
 
-<<<<<<< HEAD
 	pbsubstreamsrpc "github.com/streamingfast/substreams/pb/sf/substreams/rpc/v2"
-=======
->>>>>>> 5254fe7f
 	pbsubstreams "github.com/streamingfast/substreams/pb/sf/substreams/v1"
 	"github.com/stretchr/testify/require"
 )
 
 func Test_ValidateRequest(t *testing.T) {
-	testOutputMap := withOutputModule("output_mod", "map", false)
-	testOutputStore := withOutputModule("output_mod", "store", false)
-	testOutputMapLegacy := withOutputModule("output_mod", "map", true)
-	testOutputStoreLegacy := withOutputModule("output_mod", "store", true)
+	testOutputMap := withOutputModule("output_mod", "map")
+	testOutputStore := withOutputModule("output_mod", "store")
 
 	testBlockType := "sf.substreams.v1.test.Block"
-
-	stepNew := pbsubstreams.ForkStep_STEP_NEW
-	stepUndo := pbsubstreams.ForkStep_STEP_UNDO
-	stepIrreversible := pbsubstreams.ForkStep_STEP_IRREVERSIBLE
-	stepUnknown := pbsubstreams.ForkStep_STEP_UNKNOWN
 
 	tests := []struct {
 		name      string
@@ -31,43 +21,12 @@
 		blockType string
 		expect    error
 	}{
-<<<<<<< HEAD
-		{"negative start block num", req(-1), "sf.substreams.v1.test.Block", fmt.Errorf("negative start block -1 is not accepted")},
-		{"no modules found in request", &pbsubstreamsrpc.Request{StartBlockNum: 1}, "sf.substreams.v1.test.Block", fmt.Errorf("no modules found in request")},
-		{"single map output module is accepted for none sub-request", req(1, withOutputModule("output_mod", "map")), "sf.substreams.v1.test.Block", nil},
-		{"single store output module is not accepted for none sub-request", req(1, withOutputModule("output_mod", "store")), "sf.substreams.v1.test.Block", fmt.Errorf("multiple output modules is not accepted")},
-		{"single map output module is accepted for none sub-request", req(1, withOutputModule("output_mod", "map")), "sf.substreams.v1.test.Block", nil},
-		{"single store output module is  accepted for none sub-request", req(1, withOutputModule("output_mod", "map")), "sf.substreams.v1.test.Block", nil},
-		{name: "debug initial snapshots not accepted in production mode", request: req(1, withDebugInitialSnapshotForModules([]string{"foo"}), withProductionMode()), expect: fmt.Errorf("debug initial snapshots not accepted in production mode")},
-=======
-		{"negative start block num", req(-1, testOutputMap), false, testBlockType, nil},
-		{"no modules found in request", &pbsubstreams.Request{StartBlockNum: 1}, false, testBlockType, fmt.Errorf("modules validation failed: no modules found in request")},
-		{"multiple output modules is not accepted", req(1, withOutputModules([][]string{{"output_mod_1", "store"}, {"output_mod_1", "kind"}}, true)), false, testBlockType, fmt.Errorf("validate request: output module: multiple output modules is not accepted")},
-		{"single legacy map output module is accepted for none sub-request", req(1, testOutputMapLegacy), false, testBlockType, nil},
-		{"single legacy store output module is not accepted for none sub-request", req(1, testOutputStoreLegacy), false, testBlockType, fmt.Errorf("validate request: output module must be of kind 'map'")},
-		{"single legacy map output module is accepted for sub-request", req(1, testOutputMapLegacy), true, testBlockType, nil},
-		{"single legacy store output module is accepted for sub-request", req(1, testOutputStoreLegacy), true, testBlockType, nil},
-		{"single map output module is accepted for none sub-request", req(1, testOutputMap), false, testBlockType, nil},
-		{"single store output module is not accepted for none sub-request", req(1, testOutputStore), false, testBlockType, fmt.Errorf("validate request: output module must be of kind 'map'")},
-		{"single map output module is accepted for none sub-request", req(1, testOutputMap), true, testBlockType, nil},
-		{"single store output module is  accepted for none sub-request", req(1, testOutputMap), true, testBlockType, nil},
-		{"debug initial snapshots not accepted in production mode", req(1, withDebugInitialSnapshotForModules([]string{"foo"}), withProductionMode()), false, "", fmt.Errorf("debug initial store snapshot feature is not supported in production mode")},
-
-		{"step empty rejected", req(1, testOutputMap, withSteps()), false, testBlockType, fmt.Errorf(`validate request: invalid "fork_steps": cannot be empty`)},
-
-		{"step undo rejected", req(1, testOutputMap, withSteps(stepUndo)), false, testBlockType, fmt.Errorf(`validate request: invalid "fork_steps": step "STEP_UNDO" cannot be specified alone`)},
-		{"step unknown rejected", req(1, testOutputMap, withSteps(stepUnknown)), false, testBlockType, fmt.Errorf(`validate request: invalid "fork_steps": step "STEP_UNKNOWN" cannot be specified alone`)},
-
-		{"step only new/undo accepted", req(1, testOutputMap, withSteps(stepNew, stepUndo)), false, testBlockType, nil},
-		{"step only undo/new accepted", req(1, testOutputMap, withSteps(stepUndo, stepNew)), false, testBlockType, nil},
-		{"step only irreversible accepted", req(1, testOutputMap, withSteps(stepIrreversible)), false, testBlockType, nil},
-
-		{"step new/unknown rejected", req(1, testOutputMap, withSteps(stepNew, stepUnknown)), false, testBlockType, fmt.Errorf(`validate request: invalid "fork_steps": step "STEP_NEW" and step "STEP_UNKNOWN" cannot be provided together accepting "STEP_NEW" and "STEP_UNDO" only`)},
-		{"step new/irreversible rejected", req(1, testOutputMap, withSteps(stepNew, stepIrreversible)), false, testBlockType, fmt.Errorf(`validate request: invalid "fork_steps": step "STEP_NEW" and step "STEP_IRREVERSIBLE" cannot be provided together accepting "STEP_NEW" and "STEP_UNDO" only`)},
-		{"step irreversible/undo rejected", req(1, testOutputMap, withSteps(stepIrreversible, stepUndo)), false, testBlockType, fmt.Errorf(`validate request: invalid "fork_steps": step "STEP_IRREVERSIBLE" and step "STEP_UNDO" cannot be provided together accepting "STEP_NEW" and "STEP_UNDO" only`)},
-
-		{"step new/undo/irreversible rejected", req(1, testOutputMap, withSteps(stepNew, stepUndo, stepIrreversible)), false, testBlockType, fmt.Errorf(`validate request: invalid "fork_steps": accepting only 1 or 2 steps but there was 3 steps provided`)},
->>>>>>> 5254fe7f
+		{"negative start block num", req(-1, testOutputMap), testBlockType, nil},
+		{"no modules found in request", &pbsubstreamsrpc.Request{StartBlockNum: 1}, testBlockType, fmt.Errorf("validate request: no modules found in request")},
+		{"single legacy map output module is accepted for none sub-request", req(1, testOutputMap), testBlockType, nil},
+		{"single map output module is accepted for none sub-request", req(1, testOutputMap), testBlockType, nil},
+		{"single store output module is not accepted for none sub-request", req(1, testOutputStore), testBlockType, fmt.Errorf("validate request: output module must be of kind 'map'")},
+		{"debug initial snapshots not accepted in production mode", req(1, testOutputMap, withDebugInitialSnapshotForModules([]string{"foo"}), withProductionMode()), "", fmt.Errorf(`validate request: cannot set 'debug-modules-initial-snapshot' in 'production-mode'`)},
 	}
 
 	for _, test := range tests {
@@ -91,13 +50,6 @@
 	}
 }
 
-func withSteps(steps ...pbsubstreams.ForkStep) reqOption {
-	return func(req *pbsubstreams.Request) *pbsubstreams.Request {
-		req.ForkSteps = steps
-		return req
-	}
-}
-
 func withProductionMode() reqOption {
 	return func(req *pbsubstreamsrpc.Request) *pbsubstreamsrpc.Request {
 		req.ProductionMode = true
@@ -116,7 +68,6 @@
 	r := &pbsubstreamsrpc.Request{
 		StartBlockNum: startBlockNum,
 		Modules:       &pbsubstreams.Modules{},
-		ForkSteps:     []pbsubstreams.ForkStep{pbsubstreams.ForkStep_STEP_NEW, pbsubstreams.ForkStep_STEP_UNDO},
 	}
 	for _, opt := range opts {
 		r = opt(r)
