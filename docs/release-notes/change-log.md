# Change log

{% hint style="info" %}
Substreams builds upon Firehose.\
Keep track of [Firehose releases and Data model updates](https://firehose.streamingfast.io/release-notes/change-logs) in the Firehose documentation.
{% endhint %}

All notable changes to this project will be documented in this file.

The format is based on [Keep a Changelog](https://keepachangelog.com/en/1.0.0/), and this project adheres to [Semantic Versioning](https://semver.org/spec/v2.0.0.html).

<<<<<<< HEAD
## Unreleased

* Codegen (`substreams init`) now always prefixes the tables and entities with the project name
=======
## v1.3.3

* Fixed `substreams init` generated code when dealing with Ethereum ABI events containing array types.

  > [!NOTE]
  > For now, the generated code only works with Postgres, an upcoming revision is going to lift that constraint.
>>>>>>> 5c9067de

## v1.3.2

* Fixed `store.has_at` Wazero signature which was defined as `has_at(storeIdx: i32, ord: i32, key_ptr: i32, key_len: i32)` but should have been `has_at(storeIdx: i32, ord: i64, key_ptr: i32, key_len: i32)`.
* Fixed the local `substreams alpha service serve` ClickHouse deployment which was failing with a message regarding fork handling.
* Catch more cases of WASM deterministic errors as `InvalidArgument`.
* Added some output-stream info to logs.

## v1.3.1

### Server

* Fixed error-passing between tier2 and tier1 (tier1 will not retry sending requests that fail deterministicly to tier2)
* Tier1 will now schedule a single job on tier2, quickly ramping up to the requested number of workers after 4 seconds of delay, to catch early exceptions
* "store became too big" is now considered a deterministic error and returns code "InvalidArgument"

## v1.3.0

### Highlights

* Support new `networks` configuration block in `substreams.yaml` to override modules' *params* and *initial_block*. Network can be specified at run-time, avoiding the need for separate spkg files for each chain.
* [BREAKING CHANGE] Remove the support for the `deriveFrom` overrides. The `imports`, along with the new `networks` feature, should provide a better mechanism to cover the use cases that `deriveFrom` tried to address.

{% hint style="info" %}
> These changes are all handled in the substreams CLI, applying the necessary changes to the package before sending the requests. The Substreams server endpoints do not need to be upgraded to support it.
{% endhint %}

### Added

* Added `networks` field at the top level of the manifest definition, with `initialBlock` and `params` overrides for each module. See the substreams.yaml.example file in the repository or https://substreams.streamingfast.io/reference-and-specs/manifests for more details and example usage.
* The networks `params` and `initialBlock`` overrides for the chosen network are applied to the module directly before being sent to the server. All network configurations are kept when packing an .spkg file.
* Added the `--network` flag for choosing the network on `run`, `gui` and `alpha service deploy` commands. Default behavior is to use the one defined as `network` in the manifest.
* Added the `--endpoint` flag to `substreams alpha service serve` to specify substreams endpoint to connect to
* Added endpoints for Antelope chains
* Command 'substreams info' now shows the params

### Removed

* Removed the handling of the `DeriveFrom` keyword in manifest, this override feature is going away.
* Removed the `--skip-package-validation`` option only on run/gui/inspect/info

### Changed

* Added the `--params` flag to `alpha service deploy` to apply per-module parameters to the substreams before pushing it.
* Renamed the `--parameters` flag to  `--deployment-params` in `alpha service deploy`, to clarify the intent of those parameters (given to the endpoint, not applied to the substreams modules)
* Small improvement on `substreams gui` command: no longer reads the .spkg multiple times with different behavior during its process.

## v1.2.0

### Client

* Fixed bug in `substreams init` with numbers in ABI types

### Backend

* Return the correct GRPC code instead of wrapping it under an "Unknown" error. "Clean shutdown" now returns CodeUnavailable. This is compatible with previous substreams clients like substreams-sql which should retry automatically.
* Upgraded components to manage the new block encapsulation format in merged-blocks and on the wire required for firehose-core v1.0.0

## v1.1.22

### alpha service deployments

* Fix fuzzy matching when endpoint require auth headers
* Fix panic in "serve" when trying to delete a non-existing deployment
* Add validation check of substreams package before sending deploy request to server

## v1.1.21

### Changed

* Codegen: substreams-database-change to v1.3, properly generates primary key to support chain reorgs in postgres sink.
* Sink server commands all moved from `substreams alpha sink-*` to `substreams alpha service *`
* Sink server: support for deploying sinks with DBT configuration, so that users can deploy their own DBT models (supported on postgres and clickhouse sinks). Example manifest file segment:

    ```yaml
    [...]

    sink:
      module: db_out
      type: sf.substreams.sink.sql.v1.Service
      config:
        schema: "./schema.sql"
        wire_protocol_access: true
        postgraphile_frontend:
          enabled: true
        pgweb_frontend:
          enabled: true
        dbt:
          files: "./dbt"
          run_interval_seconds: 60
    ```

    where "./dbt" is a folder containing the dbt project.
*   Sink server: added REST interface support for clickhouse sinks. Example manifest file segment:

    ```yaml
    [...]

    sink:
      module: db_out
      type: sf.substreams.sink.sql.v1.Service
      config:
        schema: "./schema.clickhouse.sql"
        wire_protocol_access: true
        engine: clickhouse
        postgraphile_frontend:
          enabled: false
        pgweb_frontend:
          enabled: false
        rest_frontend:
          enabled: true
    ```

### Fixed

* Fix `substreams info` cli doc field which wasn't printing any doc output

## v1.1.20

* Optimized start of output stream in developer mode when start block is in reversible segment and output module does not have any stores in its dependencies.
* Fixed bug where the first streamable block of a chain was not processed correctly when the start block was set to the default zero value.

## v1.1.19

### Changed

* Codegen: Now generates separate substreams.{target}.yaml files for sql, clickhouse and graphql sink targets.

### Added

* Codegen: Added support for clickhouse in schema.sql

### Fixed

* Fixed metrics for time spent in eth\_calls within modules stats (server and GUI)
* Fixed `undo` json message in 'run' command
* Fixed stream ending immediately in dev mode when start/end blocks are both 0.
* Sink-serve: fix missing output details on docker-compose apply errors
* Codegen: Fixed pluralized entity created for db\_out and graph\_out

## v1.1.18

### Fixed

* Fixed a regression where start block was not resolved correctly when it was in the reversible segment of the chain, causing the substreams to reprocess a segment in tier 2 instead of linearly in tier 1.

## v1.1.17

### Fixed

* Missing decrement on metrics `substreams_active_requests`

## v1.1.16

### Added

* `substreams_active_requests` and `substreams_counter` metrics to `substreams-tier1`

### Changed

* `evt_block_time` in ms to timestamp in `lib.rs`, proto definition and `schema.sql`

## v1.1.15

### Highlights

* This release brings the `substreams init` command out of alpha! You can quickly generate a Substreams from an Ethereum ABI: ![init-flow](../assets/init-flow.gif)
* New Alpha feature: deploy your Substreams Sink as a deployable unit to a local docker environment! ![sink-deploy-flow](../assets/sink-deploy-flow.gif)
* See those two new features in action in this [tutorial](https://substreams.streamingfast.io/tutorials/from-ethereum-address-to-sql)

### Added

*   Sink configs can now use protobuf annotations (aka Field Options) to determine how the field will be interpreted in substreams.yaml:

    * `load_from_file` will put the content of the file directly in the field (string and bytes contents are supported).
    * `zip_from_folder` will create a zip archive and put its content in the field (field type must be bytes).

    Example protobuf definition:

    ```
    import "sf/substreams/v1/options.proto";

    message HostedPostgresDatabase {
      bytes schema = 1 [ (sf.substreams.v1.options).load_from_file = true ];
      bytes extra_config_files = 2 [ (sf.substreams.v1.options).zip_from_folder = true ];
    }
    ```

    Example manifest file:

    ```yaml
    [...]
    network: mainnet

    sink:
      module: main:db_out
      type: sf.substreams.sink.sql.v1.Service
      config:
        schema: "./schema.sql"
        wire_protocol_access: true
        postgraphile_frontend:
          enabled: true
        pgweb_frontend:
          enabled: true
    ```
* `substreams info` command now properly displays the content of sink configs, optionally writing the fields that were bundled from files to disk with `--output-sinkconfig-files-path=</some/path>`

### Changed

* `substreams alpha init` renamed to `substreams init`. It now includes `db_out` module and `schema.sql` to support the substreams-sql-sink directly.
*   The override feature has been overhauled. Users may now override an existing substreams by pointing to an override file in `run` or `gui` command. This override manifest will have a `deriveFrom` field which points to the original substreams which is to be overriden. This is useful to port a substreams to one network to another. Example of an override manifest:

    ```
    deriveFrom: path/to/mainnet-substreams.spkg #this can also be a remote url

    package:
      name: "polygon-substreams"
      version: "100.0.0"

    network: polygon

    initialBlocks:
      module1: 17500000
    params:
      module1: "address=2a75ca72679cf1299936d6104d825c9654489058"
    ```
* The `substreams run` and `substreams gui` commands now determine the endpoint from the 'network' field in the manifest if no value is passed in the `--substreams-endpoint` flag.
* The endpoint for each network can be set by using an environment variable `SUBSTREAMS_ENDPOINTS_CONFIG_<network_name>`, ex: `SUBSTREAMS_ENDPOINTS_CONFIG_MAINNET=my-endpoint:443`
* The `substreams alpha init` has been moved to `substreams init`

### Fixed

* fixed the `substreams gui` command to correctly compute the stop-block when given a relative value (ex: '-t +10')

## v1.1.14

### Bug fixes

* Fixed (bumped) substreams protobuf definitions that get embedded in `spkg` to match the new progress messages from v1.1.12.
* Regression fix: fixed a bug where negative start blocks would not be resolved correctly when using `substreams run` or `substreams gui`.
* In the request plan, the process previously panicked when errors related to block number validation occurred. Now the error will be returned to the client.

## v1.1.13

### Bug fixes

* If the initial block or start block is less than the first block in the chain, the substreams will now start from the first block in the chain. Previously, setting the initial block to a block before the first block in the chain would cause the substreams to hang.
* Fixed a bug where the substreams would fail if the start block was set to a future block. The substreams will now wait for the block to be produced before starting.

## v1.1.12

### Highlights

* Complete redesign of the progress messages:
  * Tier2 internal stats are aggregated on Tier1 and sent out every 500ms (no more bursts)
  * No need to collect events on client: a single message now represents the current state
  * Message now includes list of running jobs and information about execution stages
  * Performance metrics has been added to show which modules are executing slowly and where the time is spent (eth calls, store operations, etc.)

### Upgrading client and server

> \[!IMPORTANT] The client and servers will both need to be upgraded at the same time for the new progress messages to be parsed:
>
> * The new Substreams servers will _NOT_ send the old `modules` field as part of its `progress` message, only the new `running_jobs`, `modules_stats`, `stages`.
> * The new Substreams clients will _NOT_ be able to decode the old progress information when connecting to older servers.

However, the actual data (and cursor) will work correctly between versions. Only incompatible progress information will be ignored.

### CLI

#### Changed

* Bumped `substreams` and `substreams-ethereum` to latest in `substreams alpha init`.
* Improved error message when `<module_name>` is not received, previously this would lead to weird error message, now, if the input is likely a manifest, the error message will be super clear.

#### Fixed

* Fixed compilation errors when tracking some contracts when using `substreams alpha init`.

#### Added

* `substreams info` now takes an optional second parameter `<output-module>` to show how the substreams modules can be divided into stages
*   Pack command: added `-c` flag to allow overriding of certain substreams.yaml values by passing in the path of a yaml file. example yaml contents:

    ```yaml
    package:
      name: my_custom_package_name

    network: arbitrum-one
    initialBlocks:
      module_name_1: 123123123
    params:
      mod1: "custom_parameter"
    ```

### Backend

#### Removed

* Removed `Config.RequestStats`, stats are now always enabled.

## v1.1.11

### Fixes

* Added metering of live blocks

## v1.1.10

### Backend changes

* Fixed/Removed: jobs would hang when config parameter `StateBundleSize` was different from `SubrequestsSize`. The latter has been removed completely: Subrequests size will now always be aligned with bundle size.
* Auth: added support for _continuous authentication_ via the grpc auth plugin (allowing cutoff triggered by the auth system).

### CLI changes

* Fixed params handling in `gui` mode

## v1.1.9

### Backend changes

* Massive refactoring of the scheduler: prevent excessive splitting of jobs, grouping them into stages when they have the same dependencies. This should reduce the required number of `tier2` workers (2x to 3x, depending on the substreams).
* The `tier1` and `tier2` config have a new configuration `StateStoreDefaultTag`, will be appended to the `StateStoreURL` value to form the final state store URL, ex: `StateStoreURL="/data/states"` and `StateStoreDefaultTag="v2"` will make `/data/states/v2` the default state store location, while allowing users to provide a `X-Sf-Substreams-Cache-Tag` header (gated by auth module) to point to `/data/states/v1`, and so on.
* Authentication plugin `trust` can now specify an exclusive list of `allowed` headers (all lowercase), ex: `trust://?allowed=x-sf-user-id,x-sf-api-key-id,x-real-ip,x-sf-substreams-cache-tag`
* The `tier2` app no longer has customizable auth plugin (or any Modules), `trust` will always be used, so that `tier` can pass down its headers (e.g. `X-Sf-Substreams-Cache-Tag`). The `tier2` instances should not be accessible publicly.

### GUI changes

* Color theme is now adapted to the terminal background (fixes readability on 'light' background)
* Provided parameters are now shown in the 'Request' tab.

### CLI changes

#### Added

* `alpha init` command: replace `initialBlock` for generated manifest based on contract creation block.
* `alpha init` prompt Ethereum chain. Added: Mainnet, BNB, Polygon, Goerli, Mumbai.

#### Fixed

* `alpha init` reports better progress specially when performing ABI & creation block retrieval.
* `alpha init` command without contracts fixed Protogen command invocation.

## v1.1.8

### Backend changes

#### Added

* Max-subrequests can now be overridden by auth header `X-Sf-Substreams-Parallel-Jobs` (note: if your auth plugin is 'trust', make sure that you filter out this header from public access
* Request Stats logging. When enable it will log metrics associated to a Tier1 and Tier2 request
* On request, save "substreams.partial.spkg" file to the state cache for debugging purposes.
* Manifest reader can now read 'partial' spkg files (without protobuf and metadata) with an option.

#### Fixed

* Fixed a bug which caused "live" blocks to be sent while the stream previously received block(s) were historic.

### CLI changes

#### Fixed

* In GUI, module output now shows fields with default values, i.e. `0`, `""`, `false`

## v1.1.7 (https://github.com/streamingfast/substreams/releases/tag/v1.1.7)

### Highlights

Now using `plugin: buf.build/community/neoeinstein-prost-crate:v0.3.1` when generating the Protobuf Rust `mod.rs` which fixes the warning that remote plugins are deprecated.

Previously we were using `remote: buf.build/prost/plugins/crate:v0.3.1-1`. But remote plugins when using https://buf.build (which we use to generate the Protobuf) are now deprecated and will cease to function on July 10th, 2023.

The net effect of this is that if you don't update your Substreams CLI to `1.1.7`, on July 10th 2023 and after, the `substreams protogen` will not work anymore.

## v1.1.6 (https://github.com/streamingfast/substreams/releases/tag/v1.1.6)

### Backend changes

* `substreams-tier1` and `substreams-tier2` are now standalone **Apps**, to be used as such by server implementations (_firehose-ethereum_, etc.)
* `substreams-tier1` now listens to [Connect](https://buf.build/blog/connect-a-better-grpc) protocol, enabling browser-based substreams clients
* **Authentication** has been overhauled to take advantage of https://github.com/streamingfast/dauth, allowing the use of a GRPC-based sidecar or reverse-proxy to provide authentication.
* **Metering** has been overhauled to take advantage of https://github.com/streamingfast/dmetering plugins, allowing the use of a GRPC sidecar or logs to expose usage metrics.
* The **tier2 logs** no longer show a `parent_trace_id`: the `trace_id` is now the same as tier1 jobs. Unique tier2 jobs can be distinguished by their `stage` and `segment`, corresponding to the `output_module_name` and `startblock:stopblock`

### CLI changes

* The `substreams protogen` command now uses this Buf plugin https://buf.build/community/neoeinstein-prost to generate the Rust code for your Substreams definitions.
* The `substreams protogen` command no longer generate the `FILE_DESCRIPTOR_SET` constant which generates an unsued warning in Rust. We don't think nobody relied on having the `FILE_DESCRIPTOR_SET` constant generated, but if it's the case, you can provide your own `buf.gen.yaml` that will be used instead of the generated one when doing `substreams protogen`.
* Added `-H` flag on the `substreams run` command, to set HTTP Headers in the Substreams request.

### Fixed

* Fixed generated `buf.gen.yaml` not being deleted when an error occurs while generating the Rust code.

## [v1.1.5](https://github.com/streamingfast/substreams/releases/tag/v1.1.5)

### Highlights

This release fixes data determinism issues. This comes at a 20% performance cost but is necessary for integration with The Graph ecosystem.

#### Operators

* When upgrading a substreams server to this version, you should delete all existing module caches to benefit from deterministic output

### Added

* Tier1 now records deterministic failures in wasm, "blacklists" identical requests for 10 minutes (by serving them the same InvalidArgument error) with a forced incremental backoff. This prevents accidental bad actors from hogging tier2 resources when their substreams cannot go passed a certain block.
* Tier1 now sends the ResolvedStartBlock, LinearHandoffBlock and MaxJobWorkers in SessionInit message for the client and gui to show
* Substreams CLI can now read manifests/spkg directly from an IPFS address (subgraph deployment or the spkg itself), using `ipfs://Qm...` notation

### Fixed

* When talking to an updated server, the gui will not overflow on a negative start block, using the newly available resolvedStartBlock instead.
* When running in development mode with a start-block in the future on a cold cache, you would sometimes get invalid "updates" from the store passed down to your modules that depend on them. It did not impact the caches but caused invalid output.
* The WASM engine was incorrectly reusing memory, preventing deterministic output. It made things go faster, but at the cost of determinism. Memory is now reset between WASM executions on each block.
* The GUI no longer panics when an invalid output-module is given as argument

### Changed

* Changed default WASM engine from `wasmtime` to `wazero`, use `SUBSTREAMS_WASM_RUNTIME=wasmtime` to revert to prior engine. Note that `wasmtime` will now run a lot slower than before because resetting the memory in `wasmtime` is more expensive than in `wazero`.
* Execution of modules is now done in parallel within a single instance, based on a tree of module dependencies.
* The `substreams gui` and `substreams run` now accept commas inside a `param` value. For example: `substreams run --param=p1=bar,baz,qux --param=p2=foo,baz`. However, you can no longer pass multiple parameters using an ENV variable, or a `.yaml` config file.

## [v1.1.4](https://github.com/streamingfast/substreams/releases/tag/v1.1.4)

### HIGHLIGHTS

* Module hashing changed to fix cache reuse on substreams use imported modules
* Memory leak fixed on rpc-enabled servers
* GUI more responsive

### Fixed

* BREAKING: The module hashing algorithm wrongfully changed the hash for imported modules, which made it impossible to leverage caches when composing new substreams off of imported ones.
  * Operationally, if you want to keep your caches, you will need to copy or move the old hashes to the new ones.
    * You can obtain the prior hashes for a given spkg with: `substreams info my.spkg`, using a prior release of the `substreams`
    * With a more recent `substreams` release, you can obtain the new hashes with the same command.
    * You can then `cp` or `mv` the caches for each module hash.
  * You can also ignore this change. This will simply invalidate your cache.
* Fixed a memory leak where "PostJobHooks" were not always called. These are used to hook in rpc calls in Ethereum chain. They are now always called, even if no block has been processed (can be called with `nil` value for the clock)
* Jobs that fail deterministically (during WASM execution) on tier2 will fail faster, without retries from tier1.
* `substreams gui` command now handles params flag (it was ignored)
* Substeams GUI responsiveness improved significantly when handling large payloads

### Added

* Added Tracing capabilities, using https://github.com/streamingfast/sf-tracing . See repository for details on how to enable.

### Known issues

* If the cached substreams states are missing a 'full-kv' file in its sequence (not a normal scenario), requests will fail with `opening file: not found` https://github.com/streamingfast/substreams/issues/222

## [v1.1.3](https://github.com/streamingfast/substreams/releases/tag/v1.1.3)

### Highlights

This release contains fixes for race conditions that happen when multiple request tries to sync the same range using the same `.spkg`. Those fixes will avoid weird state error at the cost of duplicating work in some circumstances. A future refactor of the Substreams engine scheduler will come later to fix those inefficiencies.

Operators, please read the operators section for upgrade instructions.

#### Operators

> **Note** This upgrade procedure is applies if your Substreams deployment topology includes both `tier1` and `tier2` processes. If you have defined somewhere the config value `substreams-tier2: true`, then this applies to you, otherwise, if you can ignore the upgrade procedure.

This release includes a small change in the internal RPC layer between `tier1` processes and `tier2` processes. This change requires an ordered upgrade of the processes to avoid errors.

The components should be deployed in this order:

1. Deploy and roll out `tier1` processes first
2. Deploy and roll out `tier2` processes in second

If you upgrade in the wrong order or if somehow `tier2` processes start using the new protocol without `tier1` being aware, user will end up with backend error(s) saying that some partial file are not found. Those will be resolved only when `tier1` processes have been upgraded successfully.

### Fixed

* Fixed a race when multiple Substreams request execute on the same `.spkg`, it was causing races between the two executors.
* GUI: fixed an issue which would slow down message consumption when progress page was shown in ascii art "bars" mode
* GUI: fixed the display of blocks per second to represent actual blocks, not messages count

### Changed

* \[`binary`]: Commands `substreams <...>` that fails now correctly return an exit code 1.
* \[`library`]: The `manifest.NewReader` signature changed and will now return a `*Reader, error` (previously `*Reader`).

### Added

* \[`library`]: The `manifest.Reader` gained the ability to infer the path if provided with input `""` based on the current working directory.
* \[`library`]: The `manifest.Reader` gained the ability to infer the path if provided with input that is a directory.

## [v1.1.2](https://github.com/streamingfast/substreams/releases/tag/v1.1.2)

### Highlights

This release contains bug fixes and speed/scaling improvements around the Substreams engine. It also contains few small enhancements for `substreams gui`.

This release contains an important bug that could have generated corrupted `store` state files. This is important for developers and operators.

#### Sinkers & Developers

The `store` state files will be fully deleted on the Substreams server to start fresh again. The impact for you as a developer is that Substreams that were fully synced will now need to re-generate from initial block the store's state. So you might see long delays before getting a new block data while the Substreams engine is re-computing the `store` states from scratch.

### Operators

You need to clear the state store and remove all the files that are stored under `substreams-state-store-url` flag. You can also make it point to a brand new folder and delete the old one after the rollout.

### Fixed

* Fix a bug where not all extra modules would be sent back on debug mode
* Fixed a bug in tier1 that could result in corrupted state files when getting close to chain HEAD
* Fixed some performance and stalling issues when using GCS for blocks
* Fixed storage logs not being shown properly
* GUI: Fixed panic race condition
* GUI: Cosmetic changes

### Added

* GUI: Added traceID

## [v1.1.1](https://github.com/streamingfast/substreams/releases/tag/v1.1.1)

### Highlights

This release introduces a new RPC protocol and the old one has been removed. The new RPC protocol is in a new Protobuf package `sf.substreams.rpc.v2` and it drastically changes how chain re-orgs are signaled to the user. Here the highlights of this release:

* Getting rid of `undo` payload during re-org
* `substreams gui` Improvements
* Substreams integration testing
* Substreams Protobuf definitions updated

#### Getting rid of `undo` payload during re-org

Previously, the GRPC endpoint `sf.substreams.v1.Stream/Blocks` would send a payload with the corresponding "step", NEW or UNDO.

Unfortunately, this led to some cases where the payload could not be deterministically generated for old blocks that had been forked out, resulting in a stalling request, a failure, or in some worst cases, incomplete data.

The new design, under `sf.substreams.rpc.v2.Stream/Blocks`, takes care of these situations by removing the 'step' component and using these two messages types:

* `sf.substreams.rpc.v2.BlockScopedData` when chain progresses, with the payload
* `sf.substreams.rpc.v2.BlockUndoSignal` during a reorg, with the last valid block number + block hash

The client now has the burden of keeping the necessary means of performing the undo actions (ex: a map of previous values for each block). The BlockScopedData message now includes the `final_block_height` to let you know when this "undo data" can be discarded.

With these changes, a substreams server can even handle a cursor for a block that it has never seen, provided that it is a valid cursor, by signaling the client to revert up to the last known final block, trading efficiency for resilience in these extreme cases.

### `substreams gui` Improvements

* Added key 'f' shortcut for changing display encoding of bytes value (hex, pruned string, base64)
* Added `jq` search mode (hit `/` twice). Filters the output with the `jq` expression, and applies the search to match all blocks.
* Added search history (with `up`/`down`), similar to `less`.
* Running a search now applies it to all blocks, and highlights the matching ones in the blocks bar (in red).
* Added `O` and `P`, to jump to prev/next block with matching search results.
* Added module search with `m`, to quickly switch from module to module.

#### Substreams integration testing

Added a basic Substreams testing framework that validates module outputs against expected values. The testing framework currently runs on `substreams run` command, where you can specify the following flags:

* `test-file` Points to a file that contains your test specs
* `test-verbose` Enables verbose mode while testing.

The test file, specifies the expected output for a given substreams module at a given block.

#### Substreams Protobuf definitions updated

We changed the Substreams Protobuf definitions making a major overhaul of the RPC communication. This is a **breaking change** for those consuming Substreams through gRPC.

> **Note** The is no breaking changes for Substreams developers regarding your Rust code, Substreams manifest and Substreams package.

* Removed the `Request` and `Response` messages (and related) from `sf.substreams.v1`, they have been moved to `sf.substreams.rpc.v2`. You will need to update your usage if you were consuming Substreams through gRPC.
* The new `Request` excludes fields and usages that were already deprecated, like using multiple `module_outputs`.
* The `Response` now contains a single module output
* In `development` mode, the additional modules output can be inspected under `debug_map_outputs` and `debug_store_outputs`.

**Separating Tier1 vs Tier2 gRPC protocol (for Substreams server operators)**

Now that the `Blocks` request has been moved from `sf.substreams.v1` to `sf.substreams.rpc.v2`, the communication between a substreams instance acting as tier1 and a tier2 instance that performs the background processing has also been reworked, and put under `sf.substreams.internal.v2.Stream/ProcessRange`. It has also been stripped of parameters that were not used for that level of communication (ex: `cursor`, `logs`...)

### Fixed

* The `final_blocks_only: true` on the `Request` was not honored on the server. It now correctly sends only blocks that are final/irreversible (according to Firehose rules).
* Prevent substreams panic when requested module has unknown value for "type"

### Added

* The `substreams run` command now has flag `--final-blocks-only`

## [1.0.3](https://github.com/streamingfast/substreams/releases/tag/v1.0.3)

This should be the last release before a breaking change in the API and handling of the reorgs and UNDO messages.

### Highlights

* Added support for resolving a negative start-block on server
* CHANGED: The `run` command now resolves a start-block=-1 from the head of the chain (as supported by the servers now). Prior to this change, the `-1` value meant the 'initialBlock' of the requested module. The empty string is now used for this purpose,
* GUI: Added support for search, similar to `less`, with `/`.
* GUI: Search and output offset is conserved when switching module/block number in the "Output" tab.
* Library: protobuf message descriptors now exposed in the `manifest/` package. This is something useful to any sink that would need to interpret the protobuf messages inside a Package.
* Added support for resolving a negative start-block on server (also added to run command)
* The `run` and `gui` command no longer resolve a `start-block=-1` to the 'initialBlock' of the requested module. To get this behavior, simply assign an empty string value to the flag `start-block` instead.
* Added support for search within the Substreams gui `output` view. Usage of search within `output` behaves similar to the `less` command, and can be toggled with "/".

## [1.0.2](https://github.com/streamingfast/substreams/releases/tag/v1.0.2)

* Release was retracted because it contained the refactoring expected for 1.1.0 by mistake, check https://github.com/streamingfast/substreams/releases/tag/v1.0.3 instead.

## [1.0.1](https://github.com/streamingfast/substreams/releases/tag/v1.0.1)

### Fixed

* Fixed "undo" messages incorrectly contained too many module outputs (all modules, with some duplicates).
* Fixed status bar message cutoff bug
* Fixed `substreams run` when `manifest` contains unknown attributes
* Fixed bubble tea program error when existing the `run` command

## [1.0.0](https://github.com/streamingfast/substreams/releases/tag/v1.0.0)

### Highlights

* Added command `substreams gui`, providing a terminal-based GUI to inspect the streamed data. Also adds `--replay` support, to save a stream to `replay.log` and load it back in the UI later. You can use it as you would `substreams run`. Feedback welcome.
* Modified command `substreams protogen`, defaulting to generating the `mod.rs` file alongside the rust bindings. Also added `--generate-mod-rs` flag to toggle `mod.rs` generation.
* Added support for module parameterization. Defined in the manifest as:

```
module:
  name: my_module
  inputs:
    params: string
  ...

params:
  my_module: "0x123123"
  "imported:module": override value from imported module
```

and on the command-line as:

* `substreams run -p module=value -p "module2=other value" ...`

Servers need to be updated for packages to be able to be consumed this way.

This change keeps backwards compatibility. Old Substreams Packages will still work the same, with no changes to module hashes.

### Added

* Added support for `{version}` template in `--output-file` flag value on `substreams pack`.
* Added fuel limit to wasm execution as a server-side option, preventing wasm process from running forever.
* Added 'Network' and 'Sink{Type, Module, Config}' fields in the manifest and protobuf definition for future bundling of substreams sink definitions within a substreams package.

## [0.2.0](https://github.com/streamingfast/substreams/releases/tag/v0.2.0)

### Highlights

* Improved execution speed and module loading speed by bumping to WASM Time to version 4.0.
*   Improved developer experience on the CLI by making the `<manifest>` argument optional.

    The CLI when `<manifest>` argument is not provided will now look in the current directory for a `substreams.yaml` file and is going to use it if present. So if you are in your Substreams project and your file is named `substreams.yaml`, you can simply do `substreams pack`, `substreams protogen`, etc.

    Moreover, we added to possibility to pass a directory containing a `substreams.yaml` directly so `substreams pack path/to/project` would work as long as `path/to/project` contains a file named `substreams.yaml`.
* Fixed a bug that was preventing production mode to complete properly when using a bounded block range.
* Improved overall stability of the Substreams engine.

#### Operators Notes

* **Breaking** Config values `substreams-stores-save-interval` and `substreams-output-cache-save-interval` have been merged together into `substreams-cache-save-interval` in the `firehose-<chain>` repositories. Refer to chain specific `firehose-<chain>` repository for further details.

### Added

* The `<manifest>` can point to a directory that contains a `substreams.yaml` file instead of having to point to the file directly.
* The `<manifest>` parameter is now optional in all commands requiring it.

### Fixed

* Fixed valuetype mismatch for stores
* Fixed production mode not completing when block range was specified
* Fixed tier1 crashing due to missing context canceled check.
* Fixed some code paths where locking could have happened due to incorrect checking of context cancellation.
* Request validation for blockchain's input type is now made only against the requested module it's transitive dependencies.

### Updated

* Updated WASM Time library to 4.0.0 leading to improved execution speed.

### Changed

* Remove distinction between `output-save-interval` and `store-save-interval`.
* `substreams init` has been moved under `substreams alpha init` as this is a feature included by mistake in latest release that should not have been displayed in the main list of commands.
* `substreams codegen` has been moved under `substreams alpha codegen` as this is a feature included by mistake in latest release that should not have been displayed in the main list of commands.

## [0.1.0](https://github.com/streamingfast/substreams/releases/tag/v0.1.0)

This upcoming release is going to bring significant changes on how Substreams are developed, consumed and speed of execution. Note that there is **no** breaking changes related to your Substreams' Rust code, only breaking changes will be about how Substreams are run and available features/flags.

Here the highlights of elements that will change in next release:

* [Production vs Development Mode](change-log.md#production-vs-development-mode)
* [Single Output Module](change-log.md#single-module-output)
* [Output Module must be of type `map`](change-log.md#output-module-must-be-of-type-map)
* [`InitialSnapshots` is now a `development` mode feature only](change-log.md#initialsnapshots-is-now-a-development-mode-feature-only)
* [Enhanced Parallel Execution](change-log.md#enhanced-parallel-execution)

In this rest of this post, we are going to go through each of them in greater details and the implications they have for you. Full changelog is available after.

> **Warning** Operators, refer to [Operators Notes](change-log.md#operators-notes) section for specific instructions of deploying this new version.

### Production vs development mode

We introduce an execution mode when running Substreams, either `production` mode or `development` mode. The execution mode impacts how the Substreams get executed, specifically:

* The time to first byte
* The module logs and outputs sent back to the client
* How parallel execution is applied through the requested range

The difference between the modes are:

* In `development` mode, the client will receive all the logs of the executed `modules`. In `production` mode, logs are not available at all.
* In `development` mode, module's are always re-executed from request's start block meaning now that logs will always be visible to the user. In `production` mode, if a module's output is found in cache, module execution is skipped completely and data is returned directly.
* In `development` mode, only backward parallel execution can be effective. In `production` mode, both backward parallel execution and forward parallel execution can be effective. See [Enhanced parallel execution](change-log.md#enhanced-parallel-execution) section for further details about parallel execution.
* In `development` mode, every module's output is returned back in the response but only root module is displayed by default in `substreams` CLI (configurable via a flag). In `production` mode, only root module's output is returned.
* In `development` mode, you may request specific `store` snapshot that are in the execution tree via the `substreams` CLI `--debug-modules-initial-snapshots` flag. In `production` mode, this feature is not available.

The execution mode is specified at that gRPC request level and is the default mode is `development`. The `substreams` CLI tool being a development tool foremost, we do not expect people to activate production mode (`-p`) when using it outside for maybe testing purposes.

If today's you have `sink` code making the gRPC request yourself and are using that for production consumption, ensure that field `production_mode` in your Substreams request is set to `true`. StreamingFast provided `sink` like [substreams-sink-postgres](https://github.com/streamingfast/substreams-sink-postgres), [substreams-sink-files](https://github.com/streamingfast/substreams-sink-files) and others have already been updated to use `production_mode` by default.

Final note, we recommend to run the production mode against a compiled `.spkg` file that should ideally be released and versioned. This is to ensure stable modules' hashes and leverage cached output properly.

### Single module output

We now only support 1 output module when running a Substreams, while prior this release, it was possible to have multiple ones.

* Only a single module can now be requested, previous version allowed to request N modules.
* Only `map` module can now be requested, previous version allowed `map` and `store` to be requested.
* `InitialSnapshots` is now forbidden in `production` mode and still allowed in `development` mode.
* In `development` mode, the server sends back output for all executed modules (by default the CLI displays only requested module's output).

> **Note** We added `output_module` to the Substreams request and kept `output_modules` to remain backwards compatible for a while. If an `output_module` is specified we will honor that module. If not we will check `output_modules` to ensure there is only 1 output module. In a future release, we are going to remove `output_modules` altogether.

With the introduction of `development` vs `production` mode, we added a change in behavior to reduce frictions this changes has on debugging. Indeed, in `development` mode, all executed modules's output will be sent be to the user. This includes the requested output module as well as all its dependencies. The `substreams` CLI has been adjusted to show only the output of the requested output module by default. The new `substreams` CLI flag `-debug-modules-output` can be used to control which modules' output is actually displayed by the CLI.

> **Migration Path** If you are currently requesting more than one module, refactor your Substreams code so that a single `map` module aggregates all the required information from your different dependencies in one output.

### Output module must be of type `map`

It is now forbidden to request a `store` module as the output module of the Substreams request, the requested output module must now be of kind `map`. Different factors have motivated this change:

* Recently we have seen incorrect usage of `store` module. A `store` module was not intended to be used as a persistent long term storage, `store` modules were conceived as a place to aggregate data for later steps in computation. Using it as a persistent storage make the store unmanageable.
* We had always expected users to consume a `map` module which would return data formatted according to a final `sink` spec which will then permanently store the extracted data. We never envisioned `store` to act as long term storage.
* Forward parallel execution does not support a `store` as its last step.

> **Migration Path** If you are currently using a `store` module as your output store. You will need to create a `map` module that will have as input the `deltas` of said `store` module, and return the deltas.

#### Examples

Let's assume a Substreams with these dependencies: `[block] --> [map_pools] --> [store_pools] --> [map_transfers]`

* Running `substreams run substreams.yaml map_transfers` will only print the outputs and logs from the `map_transfers` module.
* Running `substreams run substreams.yaml map_transfers --debug-modules-output=map_pools,map_transfers,store_pools` will print the outputs of those 3 modules.

### `InitialSnapshots` is now a `development` mode feature only

Now that a `store` cannot be requested as the output module, the `InitialSnapshots` did not make sense anymore to be available. Moreover, we have seen people using it to retrieve the initial state and then continue syncing. While it's a fair use case, we always wanted people to perform the synchronization using the streaming primitive and not by using `store` as long term storage.

However, the `InitialSnapshots` is a useful tool for debugging what a store contains at a given block. So we decided to keep it in `development` mode only where you can request the snapshot of a `store` module when doing your request. In the Substreams' request/response, `initial_store_snapshot_for_modules` has been renamed to `debug_initial_store_snapshot_for_modules`, `snapshot_data` to `debug_snapshot_data` and `snapshot_complete` to `debug_snapshot_complete`.

> **Migration Path** If you were relying on `InitialSnapshots` feature in production. You will need to create a `map` module that will have as input the `deltas` of said `store` module, and then synchronize the full state on the consuming side.

#### Examples

Let's assume a Substreams with these dependencies: `[block] --> [map_pools] --> [store_pools] --> [map_transfers]`

* Running `substreams run substreams.yaml map_transfers -s 1000 -t +5 --debug-modules-initial-snapshot=store_pools` will print all the entries in store\_pools at block 999, then continue with outputs and logs from `map_transfers` in blocks 1000 to 1004.

### Enhanced parallel execution

There are 2 ways parallel execution can happen either backward or forward.

Backward parallel execution consists of executing in parallel block ranges from the module's start block up to the start block of the request. If the start block of the request matches module's start block, there is no backward parallel execution to perform. Also, this is happening only for dependencies of type `store` which means that if you depends only on other `map` modules, no backward parallel execution happens.

Forward parallel execution consists of executing in parallel block ranges from the start block of the request up to last known final block (a.k.a the irreversible block) or the stop block of the request, depending on which is smaller. Forward parallel execution significantly improves the performance of the Substreams as we execute your module in advanced through the chain history in parallel. What we stream you back is the cached output of your module's execution which means essentially that we stream back to you data written in flat files. This gives a major performance boost because in almost all cases, the data will be already for you to consume.

Forward parallel execution happens only in `production` mode is always disabled when in `development` mode. Moreover, since we read back data from cache, it means that logs of your modules will never be accessible as we do not store them.

Backward parallel execution still occurs in `development` and `production` mode. The diagram below gives details about when parallel execution happen.

![parallel processing](../assets/substreams\_processing.png)

You can see that in `production` mode, parallel execution happens before the Substreams request range as well as within the requested range. While in `development` mode, we can see that parallel execution happens only before the Substreams request range, so between module's start block and start block of requested range (backward parallel execution only).

### Operators Notes

The state output format for `map` and `store` modules has changed internally to be more compact in Protobuf format. When deploying this new version, previous existing state files should be deleted or deployment updated to point to a new store location. The state output store is defined by the flag `--substreams-state-store-url` flag parameter on chain specific binary (i.e. `fireeth`).

### Library

* Added `production_mode` to Substreams Request
* Added `output_module` to Substreams Request

### CLI

* Fixed `Ctrl-C` not working directly when in TUI mode.
* Added `Trace ID` printing once available.
* Added command `substreams tools analytics store-stats` to get statistic for a given store.
* Added `--debug-modules-output` (comma-separated module names) (unavailable in `production` mode).
* **Breaking** Renamed flag `--initial-snapshots` to `--debug-modules-initial-snapshots` (comma-separated module names) (unavailable in `production` mode).

## [0.0.21](https://github.com/streamingfast/substreams/releases/tag/v0.0.21)

* Moved Rust modules to `github.com/streamingfast/substreams-rs`

### Library

* Gained significant execution time improvement when saving and loading stores, during the squashing process by leveraging [vtprotobuf](https://github.com/planetscale/vtprotobuf)
* Added XDS support for tier 2s
* Added intrinsic support for type `bigdecimal`, will deprecate `bigfloat`
* Significant improvements in code-coverage and full integration tests.

### CLI

* Added `substreams tools proxy <package>` subcommand to allow calling substreams with a pre-defined package easily from a web browser using bufbuild/connect-web
* Lowered GRPC client keep alive frequency, to prevent "Too Many Pings" disconnection issue.
* Added a fast failure when attempting to connect to an unreachable substreams endpoint.
* CLI is now able to read `.spkg` from `gs://`, `s3://` and `az://` URLs, the URL format must be supported by our [dstore](https://github.com/streamingfast/dstore) library).
* Command `substreams pack` is now restricted to local manifest file.
* Added command `substreams tools module` to introspect a store state in storage.
* Made changes to allow for `substreams` CLI to run on Windows OS (thanks @robinbernon).
* Added flag `--output-file <template>` to `substreams pack` command to control where the `.skpg` is written, `{manifestDir}` and `{spkgDefaultName}` can be used in the `template` value where `{manifestDir}` resolves to manifest's directory and `{spkgDefaultName}` is the pre-computed default name in the form `<name>-<version>` where `<name>` is the manifest's "package.name" value (`_` values in the name are replaced by `-`) and `<version>` is `package.version` value.
* Fixed relative path not resolved correctly against manifest's location in `protobuf.files` list.
* Fixed relative path not resolved correctly against manifest's location in `binaries` list.
* `substreams protogen <package> --output-path <path>` flag is now relative to `<package>` if `<package>` is a local manifest file ending with `.yaml`.
* Endpoint's port is now validated otherwise when unspecified, it creates an infinite 'Connecting...' message that will never resolves.

## [0.0.20](https://github.com/streamingfast/substreams/releases/tag/v0.0.20)

### CLI

* Fixed error when importing `http/https` `.spkg` files in `imports` section.

## [0.0.19](https://github.com/streamingfast/substreams/releases/tag/v0.0.19)

**New updatePolicy `append`**, allows one to build a store that concatenates values and supports parallelism. This affects the server, the manifest format (additive only), the substreams crate and the generated code therein.

### Rust API

* Store APIs methods now accept `key` of type `AsRef<str>` which means for example that both `String` an `&str` are accepted as inputs in:
  * `StoreSet::set`
  * `StoreSet::set_many`
  * `StoreSet::set_if_not_exists`
  * `StoreSet::set_if_not_exists_many`
  * `StoreAddInt64::add`
  * `StoreAddInt64::add_many`
  * `StoreAddFloat64::add`
  * `StoreAddFloat64::add_many`
  * `StoreAddBigFloat::add`
  * `StoreAddBigFloat::add_many`
  * `StoreAddBigInt::add`
  * `StoreAddBigInt::add_many`
  * `StoreMaxInt64::max`
  * `StoreMaxFloat64::max`
  * `StoreMaxBigInt::max`
  * `StoreMaxBigFloat::max`
  * `StoreMinInt64::min`
  * `StoreMinFloat64::min`
  * `StoreMinBigInt::min`
  * `StoreMinBigFloat::min`
  * `StoreAppend::append`
  * `StoreAppend::append_bytes`
  * `StoreGet::get_at`
  * `StoreGet::get_last`
  * `StoreGet::get_first`
* Low-level state methods now accept `key` of type `AsRef<str>` which means for example that both `String` an `&str` are accepted as inputs in:
  * `state::get_at`
  * `state::get_last`
  * `state::get_first`
  * `state::set`
  * `state::set_if_not_exists`
  * `state::append`
  * `state::delete_prefix`
  * `state::add_bigint`
  * `state::add_int64`
  * `state::add_float64`
  * `state::add_bigfloat`
  * `state::set_min_int64`
  * `state::set_min_bigint`
  * `state::set_min_float64`
  * `state::set_min_bigfloat`
  * `state::set_max_int64`
  * `state::set_max_bigint`
  * `state::set_max_float64`
  * `state::set_max_bigfloat`
* Bumped `prost` (and related dependencies) to `^0.11.0`

### CLI

* Environment variables are now accepted in manifest's `imports` list.
* Environment variables are now accepted in manifest's `protobuf.importPaths` list.
* Fixed relative path not resolved correctly against manifest's location in `imports` list.
* Changed the output modes: `module-*` modes are gone and become the format for `jsonl` and `json`. This means all printed outputs are wrapped to provide the module name, and other metadata.
* Added `--initial-snapshots` (or `-i`) to the `run` command, which will dump the stores specified as output modules.
* Added color for `ui` output mode under a tty.
* Added some request validation on both client and server (validate that output modules are present in the modules graph)

### Service

* Added support to serve the initial snapshot

## [v0.0.13](https://github.com/streamingfast/substreams/releases/tag/v0.0.13)

### CLI

* Changed `substreams manifest info` -> `substreams info`
* Changed `substreams manifest graph` -> `substreams graph`
* Updated usage

### Service

* Multiple fixes to boundaries

## [v0.0.12](https://github.com/streamingfast/substreams/releases/tag/v0.0.12)

### `substreams` server

* Various bug fixes around store and parallel execution.

### `substreams` CLI

* Fix null pointer exception at the end of CLI run in some cases.
* Do log last error when the CLI exit with an error has the error is already printed to the user and it creates a weird behavior.

## [v0.0.11](https://github.com/streamingfast/substreams/releases/tag/v0.0.11)

### `substreams` Docker

* Ensure arguments can be passed to Docker built image.

## [v0.0.10-beta](https://github.com/streamingfast/substreams/releases/tag/v0.0.10-beta)

### `substreams` server

* Various bug fixes around store and parallel execution.
* Fixed logs being repeated on module with inputs that was receiving nothing.

## [v0.0.9-beta](https://github.com/streamingfast/substreams/releases/tag/v0.0.9-beta)

### `substreams` crate

* Added `substreams::hex` wrapper around hex\_literal::hex macro

### `substreams` CLI

* Added `substreams run -o ui|json|jsonl|module-json|module-jsonl`.

### Server

* Fixed a whole bunch of issues, in parallel processing. More stable caching. See chain-specific releases.

## [v0.0.8-beta](https://github.com/streamingfast/substreams/releases/tag/v0.0.8-beta)

* Fixed `substreams` crate usage from tagged version published on crates.io.

## [v0.0.7-beta](https://github.com/streamingfast/substreams/releases/tag/v0.0.7-beta)

* Changed `startBlock` to `initialBlock` in substreams.yaml [manifests](docs/reference-and-specs/manifests.md#modules-.initialblock).
* `code:` is now defined in the `binaries` section of the manifest, instead of in each module. A module can select which binary with the `binary:` field on the Module definition.
* Added `substreams inspect ./substreams.yaml` or `inspect some.spkg` to see what's inside. Requires `protoc` to be installed (which you should have anyway).
* Added command `substreams protogen` that writes a temporary `buf.gen.yaml` and generates Rust structs based on the contents of the provided manifest or package.
*   Added `substreams::handlers` macros to reduce boilerplate when create substream modules.

    `substreams::handlers::map` is used for the handlers corresponding to modules of type `map`. Modules of type `map` should return a `Result` where the error is of type `Error`

    ```rust
    /// Map module example
    #[substreams::handlers::map]
    pub fn map_module_func(blk: eth::Block) -> Result<erc721::Transfers, Error> {
         ...
    }
    ```

    `substreams::handlers::store` is used for the handlers corresponding to modules of type `store`. Modules of type `store` should have no return value.

    ```rust
    /// Map module example
    #[substreams::handlers::store]
    pub fn store_module(transfers: erc721::Transfers, s: store::StoreAddInt64, pairs: store::StoreGet, tokens: store::StoreGet) {
          ...
    }
    ```

## [v0.0.6-beta](https://github.com/streamingfast/substreams/releases/tag/v0.0.6-beta)

* Implemented [packages (see docs)](docs/reference-and-specs/packages.md).
* Added `substreams::Hex` wrapper type to more easily deal with printing and encoding bytes to hexadecimal string.
* Added `substreams::log::info!(...)` and `substreams::log::debug!(...)` supporting formatting arguments (acts like `println!()` macro).
* Added new field `logs_truncated` that can be used to determined if logs were truncated.
* Augmented logs truncation limit to 128 KiB per module per block.
* Updated `substreams run` to properly report module progress error.
* When a module WASM execution error out, progress with failure logs is now returned before closing the substreams connection.
* The API token is not passed anymore if the connection is using plain text option `--plaintext`.
* The `-c` (or `--compact-output`) can be used to print JSON as a single compact line.
* The `--stop-block` flag on `substream run` can be defined as `+1000` to stream from start block + 1000.

## [v0.0.5-beta3](https://github.com/streamingfast/substreams/releases/tag/v0.0.5-beta3)

* Added Dockerfile support.

## [v0.0.5-beta2](https://github.com/streamingfast/substreams/releases/tag/v0.0.5-beta2)

### Client

* Improved defaults for `--proto-path` and `--proto`, using globs.
* WASM file paths in substreams.yaml manifests now resolve relative to the location of the yaml file.
* Added `substreams manifest package` to create .pb packages to simplify querying using other languages. See the python example.
* Added `substreams manifest graph` to show the Mermaid graph alone.
* Improved mermaid graph layout.
* Removed native Go code support for now.

### Server

* Always writes store snapshots, each 10,000 blocks.
* A few tools to manage partial snapshots under `substreams tools`

## [v0.0.5-beta](https://github.com/streamingfast/substreams/releases/tag/v0.0.5-beta)

First chain-agnostic release. THIS IS BETA SOFTWARE. USE AT YOUR OWN RISK. WE PROVIDE NO BACKWARDS COMPATIBILITY GUARANTEES FOR THIS RELEASE.

See https://github.com/streamingfast/substreams for usage docs..

* Removed `local` command. See README.md for instructions on how to run locally now. Build `sfeth` from source for now.
* Changed the `remote` command to `run`.
* Changed `run` command's `--substreams-api-key-envvar` flag to `--substreams-api-token-envvar`, and its default value is changed from `SUBSTREAMS_API_KEY` to `SUBSTREAMS_API_TOKEN`. See README.md to learn how to obtain such tokens.<|MERGE_RESOLUTION|>--- conflicted
+++ resolved
@@ -9,18 +9,16 @@
 
 The format is based on [Keep a Changelog](https://keepachangelog.com/en/1.0.0/), and this project adheres to [Semantic Versioning](https://semver.org/spec/v2.0.0.html).
 
-<<<<<<< HEAD
 ## Unreleased
 
 * Codegen (`substreams init`) now always prefixes the tables and entities with the project name
-=======
+
 ## v1.3.3
 
 * Fixed `substreams init` generated code when dealing with Ethereum ABI events containing array types.
 
   > [!NOTE]
   > For now, the generated code only works with Postgres, an upcoming revision is going to lift that constraint.
->>>>>>> 5c9067de
 
 ## v1.3.2
 
