---
description: StreamingFast Substreams modules overview
---

# Modules basics

## Modules basics overview

Modules are an important part of Substreams, offering hooks into the execution of the Substreams compute engine. You can create Substreams data manipulation and transformation strategies within modules.

Modules are small pieces of Rust code running in a [WebAssembly (WASM)](https://webassembly.org/) virtual machine. They coexist within the stream of blocks sent by the Substreams compute engine, which arrives from a blockchain node.

Modules have one or more inputs, which can be in the form of a `map` or `store`, or a `Block` or `Clock` object received from the blockchain's data source.

{% embed url="https://mermaid.ink/svg/pako:eNp1kM0KwjAQhF8l7NkWvEbwIPUJ9NYUWZKtLTZJ2WwEEd_dCAr-4GFhd_h2GOYKNjoCDUfGeVD7ZmWCUqmvSQZiyr6Wy0z1eVlvpmhPbYqZLen_RKeqaq2EMaSe-OBxfhi-320Z_aF8_diYgxC3SSKT_tE7WIAn9ji6kvv6sDdQsngyoMvqqMc8iQETbgXNs0OhrRuLG-gep0QLwCxxdwkWtHCmF9SMWGrwT-p2B02rZZY" %}
Substreams modules data interaction diagram
{% endembed %}

<<<<<<< HEAD
In the diagram shown above the `transfer_map` module extracts all transfers in each `Block,` and the `transfer_counter` store module tracks the number of transfers that have occurred.
=======
The diagram shows how the `transfer_map` module extracts the transfers in a `Block` and tracks the total number of transfers.
>>>>>>> fc0854bb

{% hint style="info" %}
**Note:** Because blockchains are clocked, you can use multiple inputs. This allows synchronization between multiple execution streams, resulting in improved performance over comparable conventional streaming engines.
{% endhint %}

As seen in the counters store example diagram, modules can also take in multiple inputs. In this case, two modules feed into a `store`, effectively tracking multiple `counters`.

{% embed url="https://mermaid.ink/svg/pako:eNqdkE1qAzEMha9itE4GsnWgi5KcINmNh6LamozJeGxsuSGE3L1KW1PIptCdnnjv088NbHQEGk4Z06SOu61ZlHqfoz33JdZsSasydsQTZaqh42ui7mPTvT4cg1qvX1TA9HbxPLmMF5zLv_KOUiyev8JPvF60fm5-J22sC1MufeGYZVDTQ8M07C-jdf4AwAoC5YDeyWtuD5wBOSGQAS2loxHrzAbMchdrTQ6Z9s4LBfQo-9EKsHI8XBcLmnOlZtp5lE-HH9f9EylZic0" %}
Multiple module inputs diagram
{% endembed %}

Every time a new `Block` is processed, all of the modules are executed as a directed acyclic graph (DAG).

{% hint style="info" %}
**Note:** The top-level data source is always a protocol's `Block` protobuf model, which is deterministic in its execution.
{% endhint %}

## Single Output

Modules have a single typed output, which is typed to inform consumers of the types of data to expect and how to interpret the bytes being sent.

{% hint style="success" %}
**Tip**: Subsequent modules use data output from one module as input, forming a chain of data flow from module to module.
{% endhint %}

## Modules: Map vs. Store

Most non-trivial Substreams development initiatives will require the use of both map and store modules and more than one of each. The exact number, responsibilities, and how modules communicate will depend on many factors specific to the developer’s desired, final Substreams solution.

The two module types are commonly used together to construct the directed acyclic graph (DAG) outlined in the Substreams manifest. Map and store modules are very different in their use and how they work. Understanding these differences is important for harnessing the full power of Substreams.

### Map Modules

Map modules are used for data extraction, filtering, and transformation. They should be used when direct extraction is needed avoiding the need to reuse them later in the DAG.

For performance considerations, you should use a single map, instead of multiple maps that extract single events or functions. It's better to perform the maximum amount of extraction from a single top-level map module and then pass the data to be consumed by other Substreams modules. This is the most straightforward, simplistic, and the recommended approach for the backend and consumer development experiences.

Notable facts and use cases for functional map modules include:

- Extracting model data from an event or a function's inputs.
- Reading data from a block and transforming said data into a custom protobuf structure.
- Filtering out events or functions on any given number of contracts.

### Store Modules

Store modules are used for the aggregation of values and to temporarily persist state that exists across a block.

{% hint style="info" %}
**Note:** Stores should not be used for temporary, free-form data persistence.
{% endhint %}

Unbounded stores are discouraged. Stores shouldn't be used as an infinite bucket to dump data into.

Notable facts and use cases for working store modules include:

- Stores should only be used when reading data from another downstream Substreams module.
- Stores cannot be output as a stream, except in development mode.
- Stores are used to implement the Dynamic Data Sources pattern from Subgraphs, keeping track of contracts created to filter the next block with that information.
- Do not use stores to query anything from them downstream of the Substreams output, use a sink and shape the data for proper querying.

## Next steps

Learn more about [modules in the Developer's guide](../developers-guide/modules/).

####<|MERGE_RESOLUTION|>--- conflicted
+++ resolved
@@ -16,11 +16,7 @@
 Substreams modules data interaction diagram
 {% endembed %}
 
-<<<<<<< HEAD
-In the diagram shown above the `transfer_map` module extracts all transfers in each `Block,` and the `transfer_counter` store module tracks the number of transfers that have occurred.
-=======
 The diagram shows how the `transfer_map` module extracts the transfers in a `Block` and tracks the total number of transfers.
->>>>>>> fc0854bb
 
 {% hint style="info" %}
 **Note:** Because blockchains are clocked, you can use multiple inputs. This allows synchronization between multiple execution streams, resulting in improved performance over comparable conventional streaming engines.
